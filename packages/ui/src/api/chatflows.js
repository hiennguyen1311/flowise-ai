--- conflicted
+++ resolved
@@ -10,11 +10,8 @@
 
 const deleteChatflow = (id) => client.delete(`/chatflows/${id}`)
 
-<<<<<<< HEAD
 const postChatflowOutgoingRobot = (id, body) => client.post(`/chatflows/outgoingrobot/${id}`, body)
-=======
 const getIsChatflowStreaming = (id) => client.get(`/chatflows-streaming/${id}`)
->>>>>>> 5af2c3ba
 
 export default {
     getAllChatflows,
@@ -22,9 +19,6 @@
     createNewChatflow,
     updateChatflow,
     deleteChatflow,
-<<<<<<< HEAD
-    postChatflowOutgoingRobot
-=======
+    postChatflowOutgoingRobot,
     getIsChatflowStreaming
->>>>>>> 5af2c3ba
 }