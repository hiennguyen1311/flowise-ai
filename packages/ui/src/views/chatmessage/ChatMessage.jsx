--- conflicted
+++ resolved
@@ -57,10 +57,6 @@
 
 // Utils
 import { isValidURL, removeDuplicateURL, setLocalStorageChatflow, getLocalStorageChatflow } from '@/utils/genericHelper'
-<<<<<<< HEAD
-import { StyledButton } from '@/ui-component/button/StyledButton'
-=======
->>>>>>> cec2ddbe
 
 const messageImageStyle = {
     width: '128px',
@@ -635,18 +631,10 @@
             setIsRecording(false)
 
             // leads
-<<<<<<< HEAD
-            const savedLead = localStorage.getItem(`${chatflowid}_LEAD`)
-            if (savedLead) {
-                const savedLeadObj = JSON.parse(savedLead)
-                setIsLeadSaved(!!savedLeadObj)
-                setLeadEmail(savedLeadObj.email)
-=======
             const savedLead = getLocalStorageChatflow(chatflowid)?.lead
             if (savedLead) {
                 setIsLeadSaved(!!savedLead)
                 setLeadEmail(savedLead.email)
->>>>>>> cec2ddbe
             }
 
             // SocketIO
@@ -790,14 +778,8 @@
         const result = await leadsApi.addLead(body)
         if (result.data) {
             const data = result.data
-<<<<<<< HEAD
-
-            if (!chatId) setChatId(data.chatId)
-            localStorage.setItem(`${chatflowid}_LEAD`, JSON.stringify({ name: leadName, email: leadEmail, phone: leadPhone }))
-=======
             if (!chatId) setChatId(data.chatId)
             setLocalStorageChatflow(chatflowid, data.chatId, { lead: { name: leadName, email: leadEmail, phone: leadPhone } })
->>>>>>> cec2ddbe
             setIsLeadSaved(true)
             setMessages((prevMessages) => {
                 let allMessages = [...cloneDeep(prevMessages)]
@@ -943,11 +925,7 @@
                                         )}
                                         <div className='markdownanswer'>
                                             {message.type === 'leadCaptureMessage' &&
-<<<<<<< HEAD
-                                            !localStorage.getItem(`${chatflowid}_LEAD`) &&
-=======
                                             !getLocalStorageChatflow(chatflowid)?.lead &&
->>>>>>> cec2ddbe
                                             leadsConfig.status ? (
                                                 <Box
                                                     sx={{
@@ -1003,16 +981,6 @@
                                                         <Box
                                                             sx={{
                                                                 display: 'flex',
-<<<<<<< HEAD
-                                                                alignItems: 'center',
-                                                                justifyContent: 'end',
-                                                                gap: 1
-                                                            }}
-                                                        >
-                                                            <StyledButton variant='contained' type='submit'>
-                                                                {isLeadSaving ? 'Saving...' : 'Save'}
-                                                            </StyledButton>
-=======
                                                                 alignItems: 'center'
                                                             }}
                                                         >
@@ -1024,7 +992,6 @@
                                                             >
                                                                 {isLeadSaving ? 'Saving...' : 'Save'}
                                                             </Button>
->>>>>>> cec2ddbe
                                                         </Box>
                                                     </form>
                                                 </Box>
