--- conflicted
+++ resolved
@@ -66,16 +66,12 @@
             } else if (data.version && componentNode.version > data.version) {
                 setWarningMessage(nodeOutdatedMessage(data.version, componentNode.version))
             } else if (componentNode.badge === 'DEPRECATING') {
-<<<<<<< HEAD
-                setWarningMessage('This node will be deprecated in the next release. Change to a new node tagged with NEW')
-            } else {
-                setWarningMessage('')
-=======
                 setWarningMessage(
                     componentNode?.deprecateMessage ??
                         'This node will be deprecated in the next release. Change to a new node tagged with NEW'
                 )
->>>>>>> d5a97060
+            } else {
+                setWarningMessage('')
             }
         }
     }, [canvas.componentNodes, data.name, data.version])
