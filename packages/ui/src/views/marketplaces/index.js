--- conflicted
+++ resolved
@@ -134,32 +134,10 @@
     }, [getAllChatflowsMarketplacesApi.data])
 
     return (
-<<<<<<< HEAD
-        <MainCard sx={{ background: customization.isDarkMode ? theme.palette.common.black : '' }}>
-            <Stack flexDirection='row'>
-                <h1>Flow Templates</h1>
-            </Stack>
-            <Grid container spacing={gridSpacing}>
-                {!isLoading &&
-                    getAllMarketplacesApi.data &&
-                    getAllMarketplacesApi.data.map((data, index) => (
-                        <Grid key={index} item lg={3} md={4} sm={6} xs={12}>
-                            <ItemCard onClick={() => goToCanvas(data)} data={data} images={images[data.id]} />
-                        </Grid>
-                    ))}
-            </Grid>
-            {!isLoading && (!getAllMarketplacesApi.data || getAllMarketplacesApi.data.length === 0) && (
-                <Stack sx={{ alignItems: 'center', justifyContent: 'center' }} flexDirection='column'>
-                    <Box sx={{ p: 2, height: 'auto' }}>
-                        <img style={{ objectFit: 'cover', height: '30vh', width: 'auto' }} src={WorkflowEmptySVG} alt='WorkflowEmptySVG' />
-                    </Box>
-                    <div>No Marketplace Yet</div>
-=======
         <>
             <MainCard sx={{ background: customization.isDarkMode ? theme.palette.common.black : '' }}>
                 <Stack flexDirection='row'>
-                    <h1>Marketplace</h1>
->>>>>>> c881a109
+                    <h1>Flow templates</h1>
                 </Stack>
                 <Tabs sx={{ mb: 2 }} variant='fullWidth' value={value} onChange={handleChange} aria-label='tabs'>
                     {tabItems.map((item, index) => (
@@ -206,7 +184,7 @@
                                 alt='WorkflowEmptySVG'
                             />
                         </Box>
-                        <div>No Marketplace Yet</div>
+                        <div>No flow templates yet</div>
                     </Stack>
                 )}
                 {!isToolsLoading && (!getAllToolsMarketplacesApi.data || getAllToolsMarketplacesApi.data.length === 0) && (
@@ -218,7 +196,7 @@
                                 alt='WorkflowEmptySVG'
                             />
                         </Box>
-                        <div>No Marketplace Yet</div>
+                        <div>No flow templates yet</div>
                     </Stack>
                 )}
             </MainCard>
