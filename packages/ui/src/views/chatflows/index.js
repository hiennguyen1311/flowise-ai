--- conflicted
+++ resolved
@@ -123,16 +123,6 @@
 
     return (
         <MainCard sx={{ background: customization.isDarkMode ? theme.palette.common.black : '' }}>
-<<<<<<< HEAD
-            <Stack flexDirection='row'>
-                <h1>Чаты</h1>
-                <Grid sx={{ mb: 1.25 }} container direction='row'>
-                    <Box sx={{ flexGrow: 1 }} />
-                    <Grid item>
-                        <StyledButton variant='contained' sx={{ color: 'white' }} onClick={addNew} startIcon={<IconPlus />}>
-                            Добавить новое
-                        </StyledButton>
-=======
             <Stack flexDirection='column'>
                 <Box sx={{ flexGrow: 1 }}>
                     <Toolbar
@@ -200,7 +190,6 @@
                                 <ItemCard onClick={() => goToCanvas(data)} data={data} images={images[data.id]} />
                             </Grid>
                         ))}
->>>>>>> 17198d85
                     </Grid>
                 )}
                 {!isLoading && view === 'list' && getAllChatflowsApi.data && (
