import { useEffect, useState } from 'react'
import { useNavigate } from 'react-router-dom'
import { useSelector } from 'react-redux'

// material-ui
import { Grid, Box, Stack, Toolbar, ToggleButton, ButtonGroup, InputAdornment, TextField } from '@mui/material'
import { useTheme } from '@mui/material/styles'

// project imports
import MainCard from 'ui-component/cards/MainCard'
import ItemCard from 'ui-component/cards/ItemCard'
import { gridSpacing } from 'store/constant'
import WorkflowEmptySVG from 'assets/images/workflow_empty.svg'
import LoginDialog from 'ui-component/dialog/LoginDialog'

// API
import chatflowsApi from 'api/chatflows'

// Hooks
import useApi from 'hooks/useApi'

// const
import { baseURL } from 'store/constant'

// icons
import { IconPlus, IconSearch, IconLayoutGrid, IconList } from '@tabler/icons'
import * as React from 'react'
import ToggleButtonGroup from '@mui/material/ToggleButtonGroup'
import { FlowListTable } from '../../ui-component/table/FlowListTable'
import { StyledButton } from '../../ui-component/button/StyledButton'

// ==============================|| CHATFLOWS ||============================== //

const Chatflows = () => {
    const navigate = useNavigate()
    const theme = useTheme()
    const customization = useSelector((state) => state.customization)

    const [isLoading, setLoading] = useState(true)
    const [images, setImages] = useState({})
    const [search, setSearch] = useState('')
    const [loginDialogOpen, setLoginDialogOpen] = useState(false)
    const [loginDialogProps, setLoginDialogProps] = useState({})

    const getAllChatflowsApi = useApi(chatflowsApi.getAllChatflows)
    const [view, setView] = React.useState(localStorage.getItem('flowDisplayStyle') || 'card')

    const handleChange = (event, nextView) => {
        localStorage.setItem('flowDisplayStyle', nextView)
        setView(nextView)
    }

    const onSearchChange = (event) => {
        setSearch(event.target.value)
    }

    function filterFlows(data) {
        return (
            data.name.toLowerCase().indexOf(search.toLowerCase()) > -1 ||
            (data.category && data.category.toLowerCase().indexOf(search.toLowerCase()) > -1)
        )
    }

    const onLoginClick = (username, password) => {
        localStorage.setItem('username', username)
        localStorage.setItem('password', password)
        navigate(0)
    }

    const addNew = () => {
        navigate('/canvas')
    }

    const goToCanvas = (selectedChatflow) => {
        navigate(`/canvas/${selectedChatflow.id}`)
    }

    useEffect(() => {
        getAllChatflowsApi.request()

        // eslint-disable-next-line react-hooks/exhaustive-deps
    }, [])

    useEffect(() => {
        if (getAllChatflowsApi.error) {
            if (getAllChatflowsApi.error?.response?.status === 401) {
                setLoginDialogProps({
                    title: 'Login',
                    confirmButtonName: 'Login'
                })
                setLoginDialogOpen(true)
            }
        }
    }, [getAllChatflowsApi.error])

    useEffect(() => {
        setLoading(getAllChatflowsApi.loading)
    }, [getAllChatflowsApi.loading])

    useEffect(() => {
        if (getAllChatflowsApi.data) {
            try {
                const chatflows = getAllChatflowsApi.data
                const images = {}
                for (let i = 0; i < chatflows.length; i += 1) {
                    const flowDataStr = chatflows[i].flowData
                    const flowData = JSON.parse(flowDataStr)
                    const nodes = flowData.nodes || []
                    images[chatflows[i].id] = []
                    for (let j = 0; j < nodes.length; j += 1) {
                        const imageSrc = `${baseURL}/api/v1/node-icon/${nodes[j].data.name}`
                        if (!images[chatflows[i].id].includes(imageSrc)) {
                            images[chatflows[i].id].push(imageSrc)
                        }
                    }
                }
                setImages(images)
            } catch (e) {
                console.error(e)
            }
        }
    }, [getAllChatflowsApi.data])

    return (
        <MainCard sx={{ background: customization.isDarkMode ? theme.palette.common.black : '' }}>
<<<<<<< HEAD
            <Stack flexDirection='row'>
                <h1>Проекты</h1>
                <Grid sx={{ mb: 1.25 }} container direction='row'>
                    <Box sx={{ flexGrow: 1 }} />
                    <Grid item>
                        <StyledButton variant='contained' sx={{ color: 'white' }} onClick={addNew} startIcon={<IconPlus />}>
                            Создать
                        </StyledButton>
=======
            <Stack flexDirection='column'>
                <Box sx={{ flexGrow: 1 }}>
                    <Toolbar
                        disableGutters={true}
                        style={{
                            margin: 1,
                            padding: 1,
                            paddingBottom: 10,
                            display: 'flex',
                            justifyContent: 'space-between',
                            width: '100%'
                        }}
                    >
                        <h1>Chatflows</h1>
                        <TextField
                            size='small'
                            sx={{ display: { xs: 'none', sm: 'block' }, ml: 3 }}
                            variant='outlined'
                            placeholder='Search name or category'
                            onChange={onSearchChange}
                            InputProps={{
                                startAdornment: (
                                    <InputAdornment position='start'>
                                        <IconSearch />
                                    </InputAdornment>
                                )
                            }}
                        />
                        <Box sx={{ flexGrow: 1 }} />
                        <ButtonGroup sx={{ maxHeight: 40 }} disableElevation variant='contained' aria-label='outlined primary button group'>
                            <ButtonGroup disableElevation variant='contained' aria-label='outlined primary button group'>
                                <ToggleButtonGroup sx={{ maxHeight: 40 }} value={view} color='primary' exclusive onChange={handleChange}>
                                    <ToggleButton
                                        sx={{ color: theme?.customization?.isDarkMode ? 'white' : 'inherit' }}
                                        variant='contained'
                                        value='card'
                                        title='Card View'
                                        selectedColor='#00abc0'
                                    >
                                        <IconLayoutGrid />
                                    </ToggleButton>
                                    <ToggleButton
                                        sx={{ color: theme?.customization?.isDarkMode ? 'white' : 'inherit' }}
                                        variant='contained'
                                        value='list'
                                        title='List View'
                                    >
                                        <IconList />
                                    </ToggleButton>
                                </ToggleButtonGroup>
                            </ButtonGroup>
                            <Box sx={{ width: 5 }} />
                            <ButtonGroup disableElevation aria-label='outlined primary button group'>
                                <StyledButton variant='contained' onClick={addNew} startIcon={<IconPlus />}>
                                    Add New
                                </StyledButton>
                            </ButtonGroup>
                        </ButtonGroup>
                    </Toolbar>
                </Box>
                {!isLoading && (!view || view === 'card') && getAllChatflowsApi.data && (
                    <Grid container spacing={gridSpacing}>
                        {getAllChatflowsApi.data.filter(filterFlows).map((data, index) => (
                            <Grid key={index} item lg={3} md={4} sm={6} xs={12}>
                                <ItemCard onClick={() => goToCanvas(data)} data={data} images={images[data.id]} />
                            </Grid>
                        ))}
>>>>>>> 17198d85
                    </Grid>
                )}
                {!isLoading && view === 'list' && getAllChatflowsApi.data && (
                    <FlowListTable
                        sx={{ mt: 20 }}
                        data={getAllChatflowsApi.data}
                        images={images}
                        filterFunction={filterFlows}
                        updateFlowsApi={getAllChatflowsApi}
                    />
                )}
            </Stack>

            {!isLoading && (!getAllChatflowsApi.data || getAllChatflowsApi.data.length === 0) && (
                <Stack sx={{ alignItems: 'center', justifyContent: 'center' }} flexDirection='column'>
                    <Box sx={{ p: 2, height: 'auto' }}>
                        <img style={{ objectFit: 'cover', height: '30vh', width: 'auto' }} src={WorkflowEmptySVG} alt='WorkflowEmptySVG' />
                    </Box>
                    <div>Пока нет чатов</div>
                </Stack>
            )}
            <LoginDialog show={loginDialogOpen} dialogProps={loginDialogProps} onConfirm={onLoginClick} />
        </MainCard>
    )
}

export default Chatflows<|MERGE_RESOLUTION|>--- conflicted
+++ resolved
@@ -123,16 +123,6 @@
 
     return (
         <MainCard sx={{ background: customization.isDarkMode ? theme.palette.common.black : '' }}>
-<<<<<<< HEAD
-            <Stack flexDirection='row'>
-                <h1>Проекты</h1>
-                <Grid sx={{ mb: 1.25 }} container direction='row'>
-                    <Box sx={{ flexGrow: 1 }} />
-                    <Grid item>
-                        <StyledButton variant='contained' sx={{ color: 'white' }} onClick={addNew} startIcon={<IconPlus />}>
-                            Создать
-                        </StyledButton>
-=======
             <Stack flexDirection='column'>
                 <Box sx={{ flexGrow: 1 }}>
                     <Toolbar
@@ -146,7 +136,7 @@
                             width: '100%'
                         }}
                     >
-                        <h1>Chatflows</h1>
+                        <h1>Проекты</h1>
                         <TextField
                             size='small'
                             sx={{ display: { xs: 'none', sm: 'block' }, ml: 3 }}
@@ -187,7 +177,7 @@
                             <Box sx={{ width: 5 }} />
                             <ButtonGroup disableElevation aria-label='outlined primary button group'>
                                 <StyledButton variant='contained' onClick={addNew} startIcon={<IconPlus />}>
-                                    Add New
+                                    Создать
                                 </StyledButton>
                             </ButtonGroup>
                         </ButtonGroup>
@@ -200,7 +190,6 @@
                                 <ItemCard onClick={() => goToCanvas(data)} data={data} images={images[data.id]} />
                             </Grid>
                         ))}
->>>>>>> 17198d85
                     </Grid>
                 )}
                 {!isLoading && view === 'list' && getAllChatflowsApi.data && (
