{
    "name": "flowise-ui",
    "version": "1.4.5",
    "license": "SEE LICENSE IN LICENSE.md",
    "homepage": "https://flowiseai.com",
    "author": {
        "name": "HenryHeng",
        "email": "henryheng@flowiseai.com"
    },
    "dependencies": {
        "@codemirror/lang-javascript": "^6.2.1",
        "@codemirror/lang-json": "^6.0.1",
        "@codemirror/view": "^6.22.3",
        "@emotion/cache": "^11.4.0",
        "@emotion/react": "^11.10.6",
        "@emotion/styled": "^11.10.6",
        "@mui/icons-material": "^5.0.3",
        "@mui/lab": "^5.0.0-alpha.156",
        "@mui/material": "^5.15.0",
        "@mui/x-data-grid": "^6.8.0",
        "@tabler/icons": "^1.39.1",
        "@uiw/codemirror-theme-sublime": "^4.21.21",
        "@uiw/codemirror-theme-vscode": "^4.21.21",
        "@uiw/react-codemirror": "^4.21.21",
        "clsx": "^1.1.1",
        "flowise-embed": "*",
        "flowise-embed-react": "*",
        "flowise-react-json-view": "*",
        "formik": "^2.2.6",
        "framer-motion": "^4.1.13",
        "history": "^5.0.0",
        "html-react-parser": "^3.0.4",
        "lodash": "^4.17.21",
        "moment": "^2.29.3",
        "notistack": "^2.0.4",
        "prop-types": "^15.7.2",
        "react": "^18.2.0",
        "react-code-blocks": "^0.0.9-0",
        "react-color": "^2.19.3",
        "react-datepicker": "^4.21.0",
        "react-device-detect": "^1.17.0",
        "react-dom": "^18.2.0",
        "react-markdown": "^8.0.6",
        "react-perfect-scrollbar": "^1.5.8",
        "react-redux": "^8.0.5",
        "react-router": "~6.3.0",
        "react-router-dom": "~6.3.0",
<<<<<<< HEAD
        "react-simple-code-editor": "^0.13.1",
=======
>>>>>>> e3282526
        "react-syntax-highlighter": "^15.5.0",
        "reactflow": "^11.5.6",
        "redux": "^4.0.5",
        "rehype-mathjax": "^4.0.2",
        "rehype-raw": "^7.0.0",
        "remark-gfm": "^3.0.1",
        "remark-math": "^5.1.1",
        "socket.io-client": "^4.6.1",
        "yup": "^0.32.9"
    },
    "scripts": {
        "start": "craco start",
        "dev": "craco start",
        "build": "craco build",
        "test": "craco test",
        "eject": "craco eject"
    },
    "babel": {
        "presets": [
            "@babel/preset-react"
        ]
    },
    "browserslist": {
        "production": [
            ">0.2%",
            "not dead",
            "not op_mini all"
        ],
        "development": [
            "last 1 chrome version",
            "last 1 firefox version",
            "last 1 safari version"
        ]
    },
    "devDependencies": {
        "@babel/eslint-parser": "^7.15.8",
        "@babel/plugin-proposal-private-property-in-object": "^7.21.11",
        "@craco/craco": "^7.1.0",
        "@testing-library/jest-dom": "^5.11.10",
        "@testing-library/react": "^14.0.0",
        "@testing-library/user-event": "^12.8.3",
        "pretty-quick": "^3.1.3",
        "react-scripts": "^5.0.1",
        "sass": "^1.42.1",
        "typescript": "^4.8.4"
    }
}<|MERGE_RESOLUTION|>--- conflicted
+++ resolved
@@ -45,10 +45,6 @@
         "react-redux": "^8.0.5",
         "react-router": "~6.3.0",
         "react-router-dom": "~6.3.0",
-<<<<<<< HEAD
-        "react-simple-code-editor": "^0.13.1",
-=======
->>>>>>> e3282526
         "react-syntax-highlighter": "^15.5.0",
         "reactflow": "^11.5.6",
         "redux": "^4.0.5",
