import express, { NextFunction, Request, Response } from 'express'
import multer from 'multer'
import path from 'path'
import cors from 'cors'
import http from 'http'
import * as fs from 'fs'
import basicAuth from 'express-basic-auth'
import contentDisposition from 'content-disposition'
import { Server } from 'socket.io'
import logger from './utils/logger'
import { expressRequestLogger } from './utils/logger'
import { v4 as uuidv4 } from 'uuid'
import OpenAI from 'openai'
import { FindOptionsWhere, MoreThanOrEqual, LessThanOrEqual, Between } from 'typeorm'
import {
    IChatFlow,
    IncomingInput,
    IReactFlowNode,
    IReactFlowObject,
    INodeData,
    ICredentialReturnResponse,
    chatType,
    IChatMessage,
    IChatMessageFeedback,
    IDepthQueue,
    INodeDirectedGraph,
    ChatMessageRatingType,
    IUploadFileSizeAndTypes
} from './Interface'
import {
    getNodeModulesPackagePath,
    getStartingNodes,
    buildFlow,
    getEndingNodes,
    constructGraphs,
    resolveVariables,
    isStartNodeDependOnInput,
    mapMimeTypeToInputField,
    findAvailableConfigs,
    isSameOverrideConfig,
    isFlowValidForStream,
    databaseEntities,
    transformToCredentialEntity,
    decryptCredentialData,
    replaceInputsWithConfig,
    getEncryptionKey,
    getMemorySessionId,
    getUserHome,
    getSessionChatHistory,
    getAllConnectedNodes,
    clearSessionMemory,
    findMemoryNode,
    deleteFolderRecursive,
    getTelemetryFlowObj,
    getAppVersion
} from './utils'
import { cloneDeep, omit, uniqWith, isEqual } from 'lodash'
import { getDataSource } from './DataSource'
import { NodesPool } from './NodesPool'
import { ChatFlow } from './database/entities/ChatFlow'
import { ChatMessage } from './database/entities/ChatMessage'
import { ChatMessageFeedback } from './database/entities/ChatMessageFeedback'
import { Credential } from './database/entities/Credential'
import { Tool } from './database/entities/Tool'
import { Assistant } from './database/entities/Assistant'
import { ChatflowPool } from './ChatflowPool'
import { CachePool } from './CachePool'
import {
    ICommonObject,
    IMessage,
    INodeOptionsValue,
    INodeParams,
    handleEscapeCharacters,
    convertSpeechToText,
    xmlScrape,
    webCrawl,
    getStoragePath,
    IFileUpload
} from 'flowise-components'
import { createRateLimiter, getRateLimiter, initializeRateLimiter } from './utils/rateLimit'
import { addAPIKey, compareKeys, deleteAPIKey, getApiKey, getAPIKeys, updateAPIKey } from './utils/apiKey'
import { sanitizeMiddleware, getCorsOptions, getAllowedIframeOrigins } from './utils/XSS'
import axios from 'axios'
import { Client } from 'langchainhub'
import { parsePrompt } from './utils/hub'
import { Telemetry } from './utils/telemetry'
import { Variable } from './database/entities/Variable'

export class App {
    app: express.Application
    nodesPool: NodesPool
    chatflowPool: ChatflowPool
    cachePool: CachePool
    telemetry: Telemetry
    AppDataSource = getDataSource()

    constructor() {
        this.app = express()
    }

    async initDatabase() {
        // Initialize database
        this.AppDataSource.initialize()
            .then(async () => {
                logger.info('📦 [server]: Data Source is being initialized!')

                // Run Migrations Scripts
                await this.AppDataSource.runMigrations({ transaction: 'each' })

                // Initialize nodes pool
                this.nodesPool = new NodesPool()
                await this.nodesPool.initialize()

                // Initialize chatflow pool
                this.chatflowPool = new ChatflowPool()

                // Initialize API keys
                await getAPIKeys()

                // Initialize encryption key
                await getEncryptionKey()

                // Initialize Rate Limit
                const AllChatFlow: IChatFlow[] = await getAllChatFlow()
                await initializeRateLimiter(AllChatFlow)

                // Initialize cache pool
                this.cachePool = new CachePool()

                // Initialize telemetry
                this.telemetry = new Telemetry()
                logger.info('📦 [server]: Data Source has been initialized!')
            })
            .catch((err) => {
                logger.error('❌ [server]: Error during Data Source initialization:', err)
            })
    }

    async config(socketIO?: Server) {
        // Limit is needed to allow sending/receiving base64 encoded string
        const flowise_file_size_limit = process.env.FLOWISE_FILE_SIZE_LIMIT ?? '50mb'
        this.app.use(express.json({ limit: flowise_file_size_limit }))
        this.app.use(express.urlencoded({ limit: flowise_file_size_limit, extended: true }))

        if (process.env.NUMBER_OF_PROXIES && parseInt(process.env.NUMBER_OF_PROXIES) > 0)
            this.app.set('trust proxy', parseInt(process.env.NUMBER_OF_PROXIES))

        // Allow access from specified domains
        this.app.use(cors(getCorsOptions()))

        // Allow embedding from specified domains.
        this.app.use((req, res, next) => {
            const allowedOrigins = getAllowedIframeOrigins()
            if (allowedOrigins == '*') {
                next()
            } else {
                const csp = `frame-ancestors ${allowedOrigins}`
                res.setHeader('Content-Security-Policy', csp)
                next()
            }
        })

        // Switch off the default 'X-Powered-By: Express' header
        this.app.disable('x-powered-by')

        // Add the expressRequestLogger middleware to log all requests
        this.app.use(expressRequestLogger)

        // Add the sanitizeMiddleware to guard against XSS
        this.app.use(sanitizeMiddleware)

        if (process.env.FLOWISE_USERNAME && process.env.FLOWISE_PASSWORD) {
            const username = process.env.FLOWISE_USERNAME
            const password = process.env.FLOWISE_PASSWORD
            const basicAuthMiddleware = basicAuth({
                users: { [username]: password }
            })
            const whitelistURLs = [
                '/api/v1/verify/apikey/',
                '/api/v1/chatflows/apikey/',
                '/api/v1/public-chatflows',
                '/api/v1/public-chatbotConfig',
                '/api/v1/prediction/',
                '/api/v1/vector/upsert/',
                '/api/v1/node-icon/',
                '/api/v1/components-credentials-icon/',
                '/api/v1/chatflows-streaming',
                '/api/v1/chatflows-uploads',
                '/api/v1/openai-assistants-file',
                '/api/v1/feedback',
                '/api/v1/get-upload-file',
                '/api/v1/ip'
            ]
            this.app.use((req, res, next) => {
                if (req.url.includes('/api/v1/')) {
                    whitelistURLs.some((url) => req.url.includes(url)) ? next() : basicAuthMiddleware(req, res, next)
                } else next()
            })
        }

        const upload = multer({ dest: `${path.join(__dirname, '..', 'uploads')}/` })

        // ----------------------------------------
        // Configure number of proxies in Host Environment
        // ----------------------------------------
        this.app.get('/api/v1/ip', (request, response) => {
            response.send({
                ip: request.ip,
                msg: 'Check returned IP address in the response. If it matches your current IP address ( which you can get by going to http://ip.nfriedly.com/ or https://api.ipify.org/ ), then the number of proxies is correct and the rate limiter should now work correctly. If not, increase the number of proxies by 1 and restart Cloud-Hosted Flowise until the IP address matches your own. Visit https://docs.flowiseai.com/configuration/rate-limit#cloud-hosted-rate-limit-setup-guide for more information.'
            })
        })

        // ----------------------------------------
        // Components
        // ----------------------------------------

        // Get all component nodes
        this.app.get('/api/v1/nodes', (req: Request, res: Response) => {
            const returnData = []
            for (const nodeName in this.nodesPool.componentNodes) {
                const clonedNode = cloneDeep(this.nodesPool.componentNodes[nodeName])
                returnData.push(clonedNode)
            }
            return res.json(returnData)
        })

        // Get all component credentials
        this.app.get('/api/v1/components-credentials', async (req: Request, res: Response) => {
            const returnData = []
            for (const credName in this.nodesPool.componentCredentials) {
                const clonedCred = cloneDeep(this.nodesPool.componentCredentials[credName])
                returnData.push(clonedCred)
            }
            return res.json(returnData)
        })

        // Get specific component node via name
        this.app.get('/api/v1/nodes/:name', (req: Request, res: Response) => {
            if (Object.prototype.hasOwnProperty.call(this.nodesPool.componentNodes, req.params.name)) {
                return res.json(this.nodesPool.componentNodes[req.params.name])
            } else {
                throw new Error(`Node ${req.params.name} not found`)
            }
        })

        // Get component credential via name
        this.app.get('/api/v1/components-credentials/:name', (req: Request, res: Response) => {
            if (!req.params.name.includes('&amp;')) {
                if (Object.prototype.hasOwnProperty.call(this.nodesPool.componentCredentials, req.params.name)) {
                    return res.json(this.nodesPool.componentCredentials[req.params.name])
                } else {
                    throw new Error(`Credential ${req.params.name} not found`)
                }
            } else {
                const returnResponse = []
                for (const name of req.params.name.split('&amp;')) {
                    if (Object.prototype.hasOwnProperty.call(this.nodesPool.componentCredentials, name)) {
                        returnResponse.push(this.nodesPool.componentCredentials[name])
                    } else {
                        throw new Error(`Credential ${name} not found`)
                    }
                }
                return res.json(returnResponse)
            }
        })

        // Returns specific component node icon via name
        this.app.get('/api/v1/node-icon/:name', (req: Request, res: Response) => {
            if (Object.prototype.hasOwnProperty.call(this.nodesPool.componentNodes, req.params.name)) {
                const nodeInstance = this.nodesPool.componentNodes[req.params.name]
                if (nodeInstance.icon === undefined) {
                    throw new Error(`Node ${req.params.name} icon not found`)
                }

                if (nodeInstance.icon.endsWith('.svg') || nodeInstance.icon.endsWith('.png') || nodeInstance.icon.endsWith('.jpg')) {
                    const filepath = nodeInstance.icon
                    res.sendFile(filepath)
                } else {
                    throw new Error(`Node ${req.params.name} icon is missing icon`)
                }
            } else {
                throw new Error(`Node ${req.params.name} not found`)
            }
        })

        // Returns specific component credential icon via name
        this.app.get('/api/v1/components-credentials-icon/:name', (req: Request, res: Response) => {
            if (Object.prototype.hasOwnProperty.call(this.nodesPool.componentCredentials, req.params.name)) {
                const credInstance = this.nodesPool.componentCredentials[req.params.name]
                if (credInstance.icon === undefined) {
                    throw new Error(`Credential ${req.params.name} icon not found`)
                }

                if (credInstance.icon.endsWith('.svg') || credInstance.icon.endsWith('.png') || credInstance.icon.endsWith('.jpg')) {
                    const filepath = credInstance.icon
                    res.sendFile(filepath)
                } else {
                    throw new Error(`Credential ${req.params.name} icon is missing icon`)
                }
            } else {
                throw new Error(`Credential ${req.params.name} not found`)
            }
        })

        // load async options
        this.app.post('/api/v1/node-load-method/:name', async (req: Request, res: Response) => {
            const nodeData: INodeData = req.body
            if (Object.prototype.hasOwnProperty.call(this.nodesPool.componentNodes, req.params.name)) {
                try {
                    const nodeInstance = this.nodesPool.componentNodes[req.params.name]
                    const methodName = nodeData.loadMethod || ''

                    const returnOptions: INodeOptionsValue[] = await nodeInstance.loadMethods![methodName]!.call(nodeInstance, nodeData, {
                        appDataSource: this.AppDataSource,
                        databaseEntities: databaseEntities
                    })

                    return res.json(returnOptions)
                } catch (error) {
                    return res.json([])
                }
            } else {
                res.status(404).send(`Node ${req.params.name} not found`)
                return
            }
        })

        // execute custom function node
        this.app.post('/api/v1/node-custom-function', async (req: Request, res: Response) => {
            const body = req.body
            const functionInputVariables = Object.fromEntries(
                [...(body?.javascriptFunction ?? '').matchAll(/\$([a-zA-Z0-9_]+)/g)].map((g) => [g[1], undefined])
            )
            const nodeData = { inputs: { functionInputVariables, ...body } }
            if (Object.prototype.hasOwnProperty.call(this.nodesPool.componentNodes, 'customFunction')) {
                try {
                    const nodeInstanceFilePath = this.nodesPool.componentNodes['customFunction'].filePath as string
                    const nodeModule = await import(nodeInstanceFilePath)
                    const newNodeInstance = new nodeModule.nodeClass()

                    const options: ICommonObject = {
                        appDataSource: this.AppDataSource,
                        databaseEntities,
                        logger
                    }

                    const returnData = await newNodeInstance.init(nodeData, '', options)
                    const result = typeof returnData === 'string' ? handleEscapeCharacters(returnData, true) : returnData

                    return res.json(result)
                } catch (error) {
                    return res.status(500).send(`Error running custom function: ${error}`)
                }
            } else {
                res.status(404).send(`Node customFunction not found`)
                return
            }
        })

        // ----------------------------------------
        // Chatflows
        // ----------------------------------------

        // Get all chatflows
        this.app.get('/api/v1/chatflows', async (req: Request, res: Response) => {
            const chatflows: IChatFlow[] = await getAllChatFlow()
            return res.json(chatflows)
        })

        // Get specific chatflow via api key
        this.app.get('/api/v1/chatflows/apikey/:apiKey', async (req: Request, res: Response) => {
            try {
                const apiKey = await getApiKey(req.params.apiKey)
                if (!apiKey) return res.status(401).send('Unauthorized')
                const chatflows = await this.AppDataSource.getRepository(ChatFlow)
                    .createQueryBuilder('cf')
                    .where('cf.apikeyid = :apikeyid', { apikeyid: apiKey.id })
                    .orWhere('cf.apikeyid IS NULL')
                    .orWhere('cf.apikeyid = ""')
                    .orderBy('cf.name', 'ASC')
                    .getMany()
                if (chatflows.length >= 1) return res.status(200).send(chatflows)
                return res.status(404).send('Chatflow not found')
            } catch (err: any) {
                return res.status(500).send(err?.message)
            }
        })

        // Get specific chatflow via id
        this.app.get('/api/v1/chatflows/:id', async (req: Request, res: Response) => {
            const chatflow = await this.AppDataSource.getRepository(ChatFlow).findOneBy({
                id: req.params.id
            })
            if (chatflow) return res.json(chatflow)
            return res.status(404).send(`Chatflow ${req.params.id} not found`)
        })

        // Get specific chatflow via id (PUBLIC endpoint, used when sharing chatbot link)
        this.app.get('/api/v1/public-chatflows/:id', async (req: Request, res: Response) => {
            const chatflow = await this.AppDataSource.getRepository(ChatFlow).findOneBy({
                id: req.params.id
            })
            if (chatflow && chatflow.isPublic) return res.json(chatflow)
            else if (chatflow && !chatflow.isPublic) return res.status(401).send(`Unauthorized`)
            return res.status(404).send(`Chatflow ${req.params.id} not found`)
        })

        // Get specific chatflow chatbotConfig via id (PUBLIC endpoint, used to retrieve config for embedded chat)
        // Safe as public endpoint as chatbotConfig doesn't contain sensitive credential
        this.app.get('/api/v1/public-chatbotConfig/:id', async (req: Request, res: Response) => {
            const chatflow = await this.AppDataSource.getRepository(ChatFlow).findOneBy({
                id: req.params.id
            })
            if (!chatflow) return res.status(404).send(`Chatflow ${req.params.id} not found`)
            const uploadsConfig = await this.getUploadsConfig(req.params.id)
            // even if chatbotConfig is not set but uploads are enabled
            // send uploadsConfig to the chatbot
            if (chatflow.chatbotConfig || uploadsConfig) {
                try {
                    const parsedConfig = chatflow.chatbotConfig ? JSON.parse(chatflow.chatbotConfig) : {}
                    return res.json({ ...parsedConfig, uploads: uploadsConfig })
                } catch (e) {
                    return res.status(500).send(`Error parsing Chatbot Config for Chatflow ${req.params.id}`)
                }
            }
            return res.status(200).send('OK')
        })

        // Save chatflow
        this.app.post('/api/v1/chatflows', async (req: Request, res: Response) => {
            const body = req.body
            const newChatFlow = new ChatFlow()
            Object.assign(newChatFlow, body)

            const chatflow = this.AppDataSource.getRepository(ChatFlow).create(newChatFlow)
            const results = await this.AppDataSource.getRepository(ChatFlow).save(chatflow)

            await this.telemetry.sendTelemetry('chatflow_created', {
                version: await getAppVersion(),
                chatlowId: results.id,
                flowGraph: getTelemetryFlowObj(JSON.parse(results.flowData)?.nodes, JSON.parse(results.flowData)?.edges)
            })

            return res.json(results)
        })

        // Update chatflow
        this.app.put('/api/v1/chatflows/:id', async (req: Request, res: Response) => {
            const chatflow = await this.AppDataSource.getRepository(ChatFlow).findOneBy({
                id: req.params.id
            })

            if (!chatflow) {
                res.status(404).send(`Chatflow ${req.params.id} not found`)
                return
            }

            const body = req.body
            const updateChatFlow = new ChatFlow()
            Object.assign(updateChatFlow, body)

            updateChatFlow.id = chatflow.id
            createRateLimiter(updateChatFlow)

            this.AppDataSource.getRepository(ChatFlow).merge(chatflow, updateChatFlow)
            const result = await this.AppDataSource.getRepository(ChatFlow).save(chatflow)

            // chatFlowPool is initialized only when a flow is opened
            // if the user attempts to rename/update category without opening any flow, chatFlowPool will be undefined
            if (this.chatflowPool) {
                // Update chatflowpool inSync to false, to build flow from scratch again because data has been changed
                this.chatflowPool.updateInSync(chatflow.id, false)
            }

            return res.json(result)
        })

        // Delete chatflow via id
        this.app.delete('/api/v1/chatflows/:id', async (req: Request, res: Response) => {
            const results = await this.AppDataSource.getRepository(ChatFlow).delete({ id: req.params.id })

            try {
                // Delete all  uploads corresponding to this chatflow
                const directory = path.join(getStoragePath(), req.params.id)
                deleteFolderRecursive(directory)
            } catch (e) {
                logger.error(`[server]: Error deleting file storage for chatflow ${req.params.id}: ${e}`)
            }

            return res.json(results)
        })

        // Check if chatflow valid for streaming
        this.app.get('/api/v1/chatflows-streaming/:id', async (req: Request, res: Response) => {
            const chatflow = await this.AppDataSource.getRepository(ChatFlow).findOneBy({
                id: req.params.id
            })
            if (!chatflow) return res.status(404).send(`Chatflow ${req.params.id} not found`)

            /*** Get Ending Node with Directed Graph  ***/
            const flowData = chatflow.flowData
            const parsedFlowData: IReactFlowObject = JSON.parse(flowData)
            const nodes = parsedFlowData.nodes
            const edges = parsedFlowData.edges
            const { graph, nodeDependencies } = constructGraphs(nodes, edges)

            const endingNodeIds = getEndingNodes(nodeDependencies, graph)
            if (!endingNodeIds.length) return res.status(500).send(`Ending nodes not found`)

            const endingNodes = nodes.filter((nd) => endingNodeIds.includes(nd.id))

            let isStreaming = false
            let isEndingNodeExists = endingNodes.find((node) => node.data?.outputs?.output === 'EndingNode')

            for (const endingNode of endingNodes) {
                const endingNodeData = endingNode.data
                if (!endingNodeData) return res.status(500).send(`Ending node ${endingNode.id} data not found`)

                const isEndingNode = endingNodeData?.outputs?.output === 'EndingNode'

                if (!isEndingNode) {
                    if (
                        endingNodeData &&
                        endingNodeData.category !== 'Chains' &&
                        endingNodeData.category !== 'Agents' &&
                        endingNodeData.category !== 'Engine'
                    ) {
                        return res.status(500).send(`Ending node must be either a Chain or Agent`)
                    }
                }

                isStreaming = isEndingNode ? false : isFlowValidForStream(nodes, endingNodeData)
            }

            // Once custom function ending node exists, flow is always unavailable to stream
            const obj = { isStreaming: isEndingNodeExists ? false : isStreaming }
            return res.json(obj)
        })

        // Check if chatflow valid for uploads
        this.app.get('/api/v1/chatflows-uploads/:id', async (req: Request, res: Response) => {
            try {
                const uploadsConfig = await this.getUploadsConfig(req.params.id)
                return res.json(uploadsConfig)
            } catch (e) {
                return res.status(500).send(e)
            }
        })

        // ----------------------------------------
        // ChatMessage
        // ----------------------------------------

        // Get all chatmessages from chatflowid
        this.app.get('/api/v1/chatmessage/:id', async (req: Request, res: Response) => {
            const sortOrder = req.query?.order as string | undefined
            const chatId = req.query?.chatId as string | undefined
            const memoryType = req.query?.memoryType as string | undefined
            const sessionId = req.query?.sessionId as string | undefined
            const messageId = req.query?.messageId as string | undefined
            const startDate = req.query?.startDate as string | undefined
            const endDate = req.query?.endDate as string | undefined
            const feedback = req.query?.feedback as boolean | undefined
            let chatTypeFilter = req.query?.chatType as chatType | undefined

            if (chatTypeFilter) {
                try {
                    const chatTypeFilterArray = JSON.parse(chatTypeFilter)
                    if (chatTypeFilterArray.includes(chatType.EXTERNAL) && chatTypeFilterArray.includes(chatType.INTERNAL)) {
                        chatTypeFilter = undefined
                    } else if (chatTypeFilterArray.includes(chatType.EXTERNAL)) {
                        chatTypeFilter = chatType.EXTERNAL
                    } else if (chatTypeFilterArray.includes(chatType.INTERNAL)) {
                        chatTypeFilter = chatType.INTERNAL
                    }
                } catch (e) {
                    return res.status(500).send(e)
                }
            }

            const chatmessages = await this.getChatMessage(
                req.params.id,
                chatTypeFilter,
                sortOrder,
                chatId,
                memoryType,
                sessionId,
                startDate,
                endDate,
                messageId,
                feedback
            )
            return res.json(chatmessages)
        })

        // Get internal chatmessages from chatflowid
        this.app.get('/api/v1/internal-chatmessage/:id', async (req: Request, res: Response) => {
            const chatmessages = await this.getChatMessage(req.params.id, chatType.INTERNAL)
            return res.json(chatmessages)
        })

        // Add chatmessages for chatflowid
        this.app.post('/api/v1/chatmessage/:id', async (req: Request, res: Response) => {
            const body = req.body
            const results = await this.addChatMessage(body)
            return res.json(results)
        })

        // Delete all chatmessages from chatId
        this.app.delete('/api/v1/chatmessage/:id', async (req: Request, res: Response) => {
            const chatflowid = req.params.id
            const chatflow = await this.AppDataSource.getRepository(ChatFlow).findOneBy({
                id: chatflowid
            })
            if (!chatflow) {
                res.status(404).send(`Chatflow ${chatflowid} not found`)
                return
            }
            const chatId = req.query?.chatId as string
            const memoryType = req.query?.memoryType as string | undefined
            const sessionId = req.query?.sessionId as string | undefined
            const chatType = req.query?.chatType as string | undefined
            const isClearFromViewMessageDialog = req.query?.isClearFromViewMessageDialog as string | undefined

            const flowData = chatflow.flowData
            const parsedFlowData: IReactFlowObject = JSON.parse(flowData)
            const nodes = parsedFlowData.nodes

            try {
                await clearSessionMemory(
                    nodes,
                    this.nodesPool.componentNodes,
                    chatId,
                    this.AppDataSource,
                    sessionId,
                    memoryType,
                    isClearFromViewMessageDialog
                )
            } catch (e) {
                return res.status(500).send('Error clearing chat messages')
            }

            const deleteOptions: FindOptionsWhere<ChatMessage> = { chatflowid }
            if (chatId) deleteOptions.chatId = chatId
            if (memoryType) deleteOptions.memoryType = memoryType
            if (sessionId) deleteOptions.sessionId = sessionId
            if (chatType) deleteOptions.chatType = chatType

            // remove all related feedback records
            const feedbackDeleteOptions: FindOptionsWhere<ChatMessageFeedback> = { chatId }
            await this.AppDataSource.getRepository(ChatMessageFeedback).delete(feedbackDeleteOptions)

            // Delete all uploads corresponding to this chatflow/chatId
            if (chatId) {
                try {
                    const directory = path.join(getStoragePath(), chatflowid, chatId)
                    deleteFolderRecursive(directory)
                } catch (e) {
                    logger.error(`[server]: Error deleting file storage for chatflow ${chatflowid}, chatId ${chatId}: ${e}`)
                }
            }

            const results = await this.AppDataSource.getRepository(ChatMessage).delete(deleteOptions)
            return res.json(results)
        })

        // ----------------------------------------
        // Chat Message Feedback
        // ----------------------------------------

        // Get all chatmessage feedback from chatflowid
        this.app.get('/api/v1/feedback/:id', async (req: Request, res: Response) => {
            const chatflowid = req.params.id
            const chatId = req.query?.chatId as string | undefined
            const sortOrder = req.query?.order as string | undefined
            const startDate = req.query?.startDate as string | undefined
            const endDate = req.query?.endDate as string | undefined

            const feedback = await this.getChatMessageFeedback(chatflowid, chatId, sortOrder, startDate, endDate)

            return res.json(feedback)
        })

        // Add chatmessage feedback for chatflowid
        this.app.post('/api/v1/feedback/:id', async (req: Request, res: Response) => {
            const body = req.body
            const results = await this.addChatMessageFeedback(body)
            return res.json(results)
        })

        // Update chatmessage feedback for id
        this.app.put('/api/v1/feedback/:id', async (req: Request, res: Response) => {
            const id = req.params.id
            const body = req.body
            await this.updateChatMessageFeedback(id, body)
            return res.json({ status: 'OK' })
        })

        // ----------------------------------------
        // stats
        // ----------------------------------------
        //
        // get stats for showing in chatflow
        this.app.get('/api/v1/stats/:id', async (req: Request, res: Response) => {
            const chatflowid = req.params.id
            const chatTypeFilter = chatType.EXTERNAL

            const totalMessages = await this.AppDataSource.getRepository(ChatMessage).count({
                where: {
                    chatflowid,
                    chatType: chatTypeFilter
                }
            })

            const chatMessageFeedbackRepo = this.AppDataSource.getRepository(ChatMessageFeedback)

            const totalFeedback = await chatMessageFeedbackRepo.count({ where: { chatflowid } })
            const positiveFeedback = await chatMessageFeedbackRepo.countBy({ chatflowid, rating: ChatMessageRatingType.THUMBS_UP })

            const results = {
                totalMessages,
                totalFeedback,
                positiveFeedback
            }

            res.json(results)
        })

        // ----------------------------------------
        // Credentials
        // ----------------------------------------

        // Create new credential
        this.app.post('/api/v1/credentials', async (req: Request, res: Response) => {
            const body = req.body
            const newCredential = await transformToCredentialEntity(body)
            const credential = this.AppDataSource.getRepository(Credential).create(newCredential)
            const results = await this.AppDataSource.getRepository(Credential).save(credential)
            return res.json(results)
        })

        // Get all credentials
        this.app.get('/api/v1/credentials', async (req: Request, res: Response) => {
            if (req.query.credentialName) {
                let returnCredentials = []
                if (Array.isArray(req.query.credentialName)) {
                    for (let i = 0; i < req.query.credentialName.length; i += 1) {
                        const name = req.query.credentialName[i] as string
                        const credentials = await this.AppDataSource.getRepository(Credential).findBy({
                            credentialName: name
                        })
                        returnCredentials.push(...credentials)
                    }
                } else {
                    const credentials = await this.AppDataSource.getRepository(Credential).findBy({
                        credentialName: req.query.credentialName as string
                    })
                    returnCredentials = [...credentials]
                }
                return res.json(returnCredentials)
            } else {
                const credentials = await this.AppDataSource.getRepository(Credential).find()
                const returnCredentials = []
                for (const credential of credentials) {
                    returnCredentials.push(omit(credential, ['encryptedData']))
                }
                return res.json(returnCredentials)
            }
        })

        // Get specific credential
        this.app.get('/api/v1/credentials/:id', async (req: Request, res: Response) => {
            const credential = await this.AppDataSource.getRepository(Credential).findOneBy({
                id: req.params.id
            })

            if (!credential) return res.status(404).send(`Credential ${req.params.id} not found`)

            // Decrpyt credentialData
            const decryptedCredentialData = await decryptCredentialData(
                credential.encryptedData,
                credential.credentialName,
                this.nodesPool.componentCredentials
            )
            const returnCredential: ICredentialReturnResponse = {
                ...credential,
                plainDataObj: decryptedCredentialData
            }
            return res.json(omit(returnCredential, ['encryptedData']))
        })

        // Update credential
        this.app.put('/api/v1/credentials/:id', async (req: Request, res: Response) => {
            const credential = await this.AppDataSource.getRepository(Credential).findOneBy({
                id: req.params.id
            })

            if (!credential) return res.status(404).send(`Credential ${req.params.id} not found`)

            const body = req.body
            const updateCredential = await transformToCredentialEntity(body)
            this.AppDataSource.getRepository(Credential).merge(credential, updateCredential)
            const result = await this.AppDataSource.getRepository(Credential).save(credential)

            return res.json(result)
        })

        // Delete all credentials from chatflowid
        this.app.delete('/api/v1/credentials/:id', async (req: Request, res: Response) => {
            const results = await this.AppDataSource.getRepository(Credential).delete({ id: req.params.id })
            return res.json(results)
        })

        // ----------------------------------------
        // Tools
        // ----------------------------------------

        // Get all tools
        this.app.get('/api/v1/tools', async (req: Request, res: Response) => {
            const tools = await this.AppDataSource.getRepository(Tool).find()
            return res.json(tools)
        })

        // Get specific tool
        this.app.get('/api/v1/tools/:id', async (req: Request, res: Response) => {
            const tool = await this.AppDataSource.getRepository(Tool).findOneBy({
                id: req.params.id
            })
            return res.json(tool)
        })

        // Add tool
        this.app.post('/api/v1/tools', async (req: Request, res: Response) => {
            const body = req.body
            const newTool = new Tool()
            Object.assign(newTool, body)

            const tool = this.AppDataSource.getRepository(Tool).create(newTool)
            const results = await this.AppDataSource.getRepository(Tool).save(tool)

            await this.telemetry.sendTelemetry('tool_created', {
                version: await getAppVersion(),
                toolId: results.id,
                toolName: results.name
            })

            return res.json(results)
        })

        // Update tool
        this.app.put('/api/v1/tools/:id', async (req: Request, res: Response) => {
            const tool = await this.AppDataSource.getRepository(Tool).findOneBy({
                id: req.params.id
            })

            if (!tool) {
                res.status(404).send(`Tool ${req.params.id} not found`)
                return
            }

            const body = req.body
            const updateTool = new Tool()
            Object.assign(updateTool, body)

            this.AppDataSource.getRepository(Tool).merge(tool, updateTool)
            const result = await this.AppDataSource.getRepository(Tool).save(tool)

            return res.json(result)
        })

        // Delete tool
        this.app.delete('/api/v1/tools/:id', async (req: Request, res: Response) => {
            const results = await this.AppDataSource.getRepository(Tool).delete({ id: req.params.id })
            return res.json(results)
        })

        // ----------------------------------------
        // Assistant
        // ----------------------------------------

        // Get all assistants
        this.app.get('/api/v1/assistants', async (req: Request, res: Response) => {
            const assistants = await this.AppDataSource.getRepository(Assistant).find()
            return res.json(assistants)
        })

        // Get specific assistant
        this.app.get('/api/v1/assistants/:id', async (req: Request, res: Response) => {
            const assistant = await this.AppDataSource.getRepository(Assistant).findOneBy({
                id: req.params.id
            })
            return res.json(assistant)
        })

        // Get assistant object
        this.app.get('/api/v1/openai-assistants/:id', async (req: Request, res: Response) => {
            const credentialId = req.query.credential as string
            const credential = await this.AppDataSource.getRepository(Credential).findOneBy({
                id: credentialId
            })

            if (!credential) return res.status(404).send(`Credential ${credentialId} not found`)

            // Decrpyt credentialData
            const decryptedCredentialData = await decryptCredentialData(credential.encryptedData)
            const openAIApiKey = decryptedCredentialData['openAIApiKey']
            if (!openAIApiKey) return res.status(404).send(`OpenAI ApiKey not found`)

            const openai = new OpenAI({ apiKey: openAIApiKey })
            const retrievedAssistant = await openai.beta.assistants.retrieve(req.params.id)
            const resp = await openai.files.list()
            const existingFiles = resp.data ?? []

            if (retrievedAssistant.file_ids && retrievedAssistant.file_ids.length) {
                ;(retrievedAssistant as any).files = existingFiles.filter((file) => retrievedAssistant.file_ids.includes(file.id))
            }

            return res.json(retrievedAssistant)
        })

        // List available assistants
        this.app.get('/api/v1/openai-assistants', async (req: Request, res: Response) => {
            const credentialId = req.query.credential as string
            const credential = await this.AppDataSource.getRepository(Credential).findOneBy({
                id: credentialId
            })

            if (!credential) return res.status(404).send(`Credential ${credentialId} not found`)

            // Decrpyt credentialData
            const decryptedCredentialData = await decryptCredentialData(credential.encryptedData)
            const openAIApiKey = decryptedCredentialData['openAIApiKey']
            if (!openAIApiKey) return res.status(404).send(`OpenAI ApiKey not found`)

            const openai = new OpenAI({ apiKey: openAIApiKey })
            const retrievedAssistants = await openai.beta.assistants.list()

            return res.json(retrievedAssistants.data)
        })

        // Add assistant
        this.app.post('/api/v1/assistants', async (req: Request, res: Response) => {
            const body = req.body

            if (!body.details) return res.status(500).send(`Invalid request body`)

            const assistantDetails = JSON.parse(body.details)

            try {
                const credential = await this.AppDataSource.getRepository(Credential).findOneBy({
                    id: body.credential
                })

                if (!credential) return res.status(404).send(`Credential ${body.credential} not found`)

                // Decrpyt credentialData
                const decryptedCredentialData = await decryptCredentialData(credential.encryptedData)
                const openAIApiKey = decryptedCredentialData['openAIApiKey']
                if (!openAIApiKey) return res.status(404).send(`OpenAI ApiKey not found`)

                const openai = new OpenAI({ apiKey: openAIApiKey })

                let tools = []
                if (assistantDetails.tools) {
                    for (const tool of assistantDetails.tools ?? []) {
                        tools.push({
                            type: tool
                        })
                    }
                }

                if (assistantDetails.uploadFiles) {
                    // Base64 strings
                    let files: string[] = []
                    const fileBase64 = assistantDetails.uploadFiles
                    if (fileBase64.startsWith('[') && fileBase64.endsWith(']')) {
                        files = JSON.parse(fileBase64)
                    } else {
                        files = [fileBase64]
                    }

                    const uploadedFiles = []
                    for (const file of files) {
                        const splitDataURI = file.split(',')
                        const filename = splitDataURI.pop()?.split(':')[1] ?? ''
                        const bf = Buffer.from(splitDataURI.pop() || '', 'base64')
                        const filePath = path.join(getUserHome(), '.flowise', 'openai-assistant', filename)
                        if (!fs.existsSync(path.join(getUserHome(), '.flowise', 'openai-assistant'))) {
                            fs.mkdirSync(path.dirname(filePath), { recursive: true })
                        }
                        if (!fs.existsSync(filePath)) {
                            fs.writeFileSync(filePath, bf)
                        }

                        const createdFile = await openai.files.create({
                            file: fs.createReadStream(filePath),
                            purpose: 'assistants'
                        })
                        uploadedFiles.push(createdFile)

                        fs.unlinkSync(filePath)
                    }
                    assistantDetails.files = [...assistantDetails.files, ...uploadedFiles]
                }

                if (!assistantDetails.id) {
                    const newAssistant = await openai.beta.assistants.create({
                        name: assistantDetails.name,
                        description: assistantDetails.description,
                        instructions: assistantDetails.instructions,
                        model: assistantDetails.model,
                        tools,
                        file_ids: (assistantDetails.files ?? []).map((file: OpenAI.Files.FileObject) => file.id)
                    })
                    assistantDetails.id = newAssistant.id
                } else {
                    const retrievedAssistant = await openai.beta.assistants.retrieve(assistantDetails.id)
                    let filteredTools = uniqWith([...retrievedAssistant.tools, ...tools], isEqual)
                    filteredTools = filteredTools.filter((tool) => !(tool.type === 'function' && !(tool as any).function))

                    await openai.beta.assistants.update(assistantDetails.id, {
                        name: assistantDetails.name,
                        description: assistantDetails.description ?? '',
                        instructions: assistantDetails.instructions ?? '',
                        model: assistantDetails.model,
                        tools: filteredTools,
                        file_ids: uniqWith(
                            [
                                ...retrievedAssistant.file_ids,
                                ...(assistantDetails.files ?? []).map((file: OpenAI.Files.FileObject) => file.id)
                            ],
                            isEqual
                        )
                    })
                }

                const newAssistantDetails = {
                    ...assistantDetails
                }
                if (newAssistantDetails.uploadFiles) delete newAssistantDetails.uploadFiles

                body.details = JSON.stringify(newAssistantDetails)
            } catch (error) {
                return res.status(500).send(`Error creating new assistant: ${error}`)
            }

            const newAssistant = new Assistant()
            Object.assign(newAssistant, body)

            const assistant = this.AppDataSource.getRepository(Assistant).create(newAssistant)
            const results = await this.AppDataSource.getRepository(Assistant).save(assistant)

            await this.telemetry.sendTelemetry('assistant_created', {
                version: await getAppVersion(),
                assistantId: results.id
            })

            return res.json(results)
        })

        // Update assistant
        this.app.put('/api/v1/assistants/:id', async (req: Request, res: Response) => {
            const assistant = await this.AppDataSource.getRepository(Assistant).findOneBy({
                id: req.params.id
            })

            if (!assistant) {
                res.status(404).send(`Assistant ${req.params.id} not found`)
                return
            }

            try {
                const openAIAssistantId = JSON.parse(assistant.details)?.id

                const body = req.body
                const assistantDetails = JSON.parse(body.details)

                const credential = await this.AppDataSource.getRepository(Credential).findOneBy({
                    id: body.credential
                })

                if (!credential) return res.status(404).send(`Credential ${body.credential} not found`)

                // Decrpyt credentialData
                const decryptedCredentialData = await decryptCredentialData(credential.encryptedData)
                const openAIApiKey = decryptedCredentialData['openAIApiKey']
                if (!openAIApiKey) return res.status(404).send(`OpenAI ApiKey not found`)

                const openai = new OpenAI({ apiKey: openAIApiKey })

                let tools = []
                if (assistantDetails.tools) {
                    for (const tool of assistantDetails.tools ?? []) {
                        tools.push({
                            type: tool
                        })
                    }
                }

                if (assistantDetails.uploadFiles) {
                    // Base64 strings
                    let files: string[] = []
                    const fileBase64 = assistantDetails.uploadFiles
                    if (fileBase64.startsWith('[') && fileBase64.endsWith(']')) {
                        files = JSON.parse(fileBase64)
                    } else {
                        files = [fileBase64]
                    }

                    const uploadedFiles = []
                    for (const file of files) {
                        const splitDataURI = file.split(',')
                        const filename = splitDataURI.pop()?.split(':')[1] ?? ''
                        const bf = Buffer.from(splitDataURI.pop() || '', 'base64')
                        const filePath = path.join(getUserHome(), '.flowise', 'openai-assistant', filename)
                        if (!fs.existsSync(path.join(getUserHome(), '.flowise', 'openai-assistant'))) {
                            fs.mkdirSync(path.dirname(filePath), { recursive: true })
                        }
                        if (!fs.existsSync(filePath)) {
                            fs.writeFileSync(filePath, bf)
                        }

                        const createdFile = await openai.files.create({
                            file: fs.createReadStream(filePath),
                            purpose: 'assistants'
                        })
                        uploadedFiles.push(createdFile)

                        fs.unlinkSync(filePath)
                    }
                    assistantDetails.files = [...assistantDetails.files, ...uploadedFiles]
                }

                const retrievedAssistant = await openai.beta.assistants.retrieve(openAIAssistantId)
                let filteredTools = uniqWith([...retrievedAssistant.tools, ...tools], isEqual)
                filteredTools = filteredTools.filter((tool) => !(tool.type === 'function' && !(tool as any).function))

                await openai.beta.assistants.update(openAIAssistantId, {
                    name: assistantDetails.name,
                    description: assistantDetails.description,
                    instructions: assistantDetails.instructions,
                    model: assistantDetails.model,
                    tools: filteredTools,
                    file_ids: uniqWith(
                        [...retrievedAssistant.file_ids, ...(assistantDetails.files ?? []).map((file: OpenAI.Files.FileObject) => file.id)],
                        isEqual
                    )
                })

                const newAssistantDetails = {
                    ...assistantDetails,
                    id: openAIAssistantId
                }
                if (newAssistantDetails.uploadFiles) delete newAssistantDetails.uploadFiles

                const updateAssistant = new Assistant()
                body.details = JSON.stringify(newAssistantDetails)
                Object.assign(updateAssistant, body)

                this.AppDataSource.getRepository(Assistant).merge(assistant, updateAssistant)
                const result = await this.AppDataSource.getRepository(Assistant).save(assistant)

                return res.json(result)
            } catch (error) {
                return res.status(500).send(`Error updating assistant: ${error}`)
            }
        })

        // Delete assistant
        this.app.delete('/api/v1/assistants/:id', async (req: Request, res: Response) => {
            const assistant = await this.AppDataSource.getRepository(Assistant).findOneBy({
                id: req.params.id
            })

            if (!assistant) {
                res.status(404).send(`Assistant ${req.params.id} not found`)
                return
            }

            try {
                const assistantDetails = JSON.parse(assistant.details)

                const credential = await this.AppDataSource.getRepository(Credential).findOneBy({
                    id: assistant.credential
                })

                if (!credential) return res.status(404).send(`Credential ${assistant.credential} not found`)

                // Decrpyt credentialData
                const decryptedCredentialData = await decryptCredentialData(credential.encryptedData)
                const openAIApiKey = decryptedCredentialData['openAIApiKey']
                if (!openAIApiKey) return res.status(404).send(`OpenAI ApiKey not found`)

                const openai = new OpenAI({ apiKey: openAIApiKey })

                const results = await this.AppDataSource.getRepository(Assistant).delete({ id: req.params.id })

                if (req.query.isDeleteBoth) await openai.beta.assistants.del(assistantDetails.id)

                return res.json(results)
            } catch (error: any) {
                if (error.status === 404 && error.type === 'invalid_request_error') return res.send('OK')
                return res.status(500).send(`Error deleting assistant: ${error}`)
            }
        })

        function streamFileToUser(res: Response, filePath: string) {
            const fileStream = fs.createReadStream(filePath)
            fileStream.pipe(res)
        }

        // Download file from assistant
        this.app.post('/api/v1/openai-assistants-file', async (req: Request, res: Response) => {
            const filePath = path.join(getUserHome(), '.flowise', 'openai-assistant', req.body.fileName)
            //raise error if file path is not absolute
            if (!path.isAbsolute(filePath)) return res.status(500).send(`Invalid file path`)
            //raise error if file path contains '..'
            if (filePath.includes('..')) return res.status(500).send(`Invalid file path`)
            //only return from the .flowise openai-assistant folder
            if (!(filePath.includes('.flowise') && filePath.includes('openai-assistant'))) return res.status(500).send(`Invalid file path`)

            if (fs.existsSync(filePath)) {
                res.setHeader('Content-Disposition', contentDisposition(path.basename(filePath)))
                streamFileToUser(res, filePath)
            } else {
                return res.status(404).send(`File ${req.body.fileName} not found`)
            }
        })

        this.app.get('/api/v1/get-upload-path', async (req: Request, res: Response) => {
            return res.json({
                storagePath: getStoragePath()
            })
        })

        // stream uploaded image
        this.app.get('/api/v1/get-upload-file', async (req: Request, res: Response) => {
            try {
                if (!req.query.chatflowId || !req.query.chatId || !req.query.fileName) {
                    return res.status(500).send(`Invalid file path`)
                }
                const chatflowId = req.query.chatflowId as string
                const chatId = req.query.chatId as string
                const fileName = req.query.fileName as string

                const filePath = path.join(getStoragePath(), chatflowId, chatId, fileName)
                //raise error if file path is not absolute
                if (!path.isAbsolute(filePath)) return res.status(500).send(`Invalid file path`)
                //raise error if file path contains '..'
                if (filePath.includes('..')) return res.status(500).send(`Invalid file path`)
                //only return from the storage folder
                if (!filePath.startsWith(getStoragePath())) return res.status(500).send(`Invalid file path`)

                if (fs.existsSync(filePath)) {
                    res.setHeader('Content-Disposition', contentDisposition(path.basename(filePath)))
                    streamFileToUser(res, filePath)
                } else {
                    return res.status(404).send(`File ${fileName} not found`)
                }
            } catch (error) {
                return res.status(500).send(`Invalid file path`)
            }
        })

        // ----------------------------------------
        // Configuration
        // ----------------------------------------

        this.app.get('/api/v1/flow-config/:id', async (req: Request, res: Response) => {
            const chatflow = await this.AppDataSource.getRepository(ChatFlow).findOneBy({
                id: req.params.id
            })
            if (!chatflow) return res.status(404).send(`Chatflow ${req.params.id} not found`)
            const flowData = chatflow.flowData
            const parsedFlowData: IReactFlowObject = JSON.parse(flowData)
            const nodes = parsedFlowData.nodes
            const availableConfigs = findAvailableConfigs(nodes, this.nodesPool.componentCredentials)
            return res.json(availableConfigs)
        })

        this.app.post('/api/v1/node-config', async (req: Request, res: Response) => {
            const nodes = [{ data: req.body }] as IReactFlowNode[]
            const availableConfigs = findAvailableConfigs(nodes, this.nodesPool.componentCredentials)
            return res.json(availableConfigs)
        })

        this.app.get('/api/v1/version', async (req: Request, res: Response) => {
            const getPackageJsonPath = (): string => {
                const checkPaths = [
                    path.join(__dirname, '..', 'package.json'),
                    path.join(__dirname, '..', '..', 'package.json'),
                    path.join(__dirname, '..', '..', '..', 'package.json'),
                    path.join(__dirname, '..', '..', '..', '..', 'package.json'),
                    path.join(__dirname, '..', '..', '..', '..', '..', 'package.json')
                ]
                for (const checkPath of checkPaths) {
                    if (fs.existsSync(checkPath)) {
                        return checkPath
                    }
                }
                return ''
            }

            const packagejsonPath = getPackageJsonPath()
            if (!packagejsonPath) return res.status(404).send('Version not found')
            try {
                const content = await fs.promises.readFile(packagejsonPath, 'utf8')
                const parsedContent = JSON.parse(content)
                return res.json({ version: parsedContent.version })
            } catch (error) {
                return res.status(500).send(`Version not found: ${error}`)
            }
        })

        // ----------------------------------------
        // Scraper
        // ----------------------------------------

        this.app.get('/api/v1/fetch-links', async (req: Request, res: Response) => {
            try {
                const url = decodeURIComponent(req.query.url as string)
                const relativeLinksMethod = req.query.relativeLinksMethod as string
                if (!relativeLinksMethod) {
                    return res.status(500).send('Please choose a Relative Links Method in Additional Parameters.')
                }

                const limit = parseInt(req.query.limit as string)
                if (process.env.DEBUG === 'true') console.info(`Start ${relativeLinksMethod}`)
                const links: string[] = relativeLinksMethod === 'webCrawl' ? await webCrawl(url, limit) : await xmlScrape(url, limit)
                if (process.env.DEBUG === 'true') console.info(`Finish ${relativeLinksMethod}`)

                res.json({ status: 'OK', links })
            } catch (e: any) {
                return res.status(500).send('Could not fetch links from the URL.')
            }
        })

        // ----------------------------------------
        // Upsert
        // ----------------------------------------

        this.app.post(
            '/api/v1/vector/upsert/:id',
            upload.array('files'),
            (req: Request, res: Response, next: NextFunction) => getRateLimiter(req, res, next),
            async (req: Request, res: Response) => {
                await this.upsertVector(req, res)
            }
        )

        this.app.post('/api/v1/vector/internal-upsert/:id', async (req: Request, res: Response) => {
            await this.upsertVector(req, res, true)
        })

        // ----------------------------------------
        // Prompt from Hub
        // ----------------------------------------
        this.app.post('/api/v1/load-prompt', async (req: Request, res: Response) => {
            try {
                let hub = new Client()
                const prompt = await hub.pull(req.body.promptName)
                const templates = parsePrompt(prompt)
                return res.json({ status: 'OK', prompt: req.body.promptName, templates: templates })
            } catch (e: any) {
                return res.json({ status: 'ERROR', prompt: req.body.promptName, error: e?.message })
            }
        })

        this.app.post('/api/v1/prompts-list', async (req: Request, res: Response) => {
            try {
                const tags = req.body.tags ? `tags=${req.body.tags}` : ''
                // Default to 100, TODO: add pagination and use offset & limit
                const url = `https://api.hub.langchain.com/repos/?limit=100&${tags}has_commits=true&sort_field=num_likes&sort_direction=desc&is_archived=false`
                axios.get(url).then((response) => {
                    if (response.data.repos) {
                        return res.json({ status: 'OK', repos: response.data.repos })
                    }
                })
            } catch (e: any) {
                return res.json({ status: 'ERROR', repos: [] })
            }
        })

        // ----------------------------------------
        // Prediction
        // ----------------------------------------

        // Send input message and get prediction result (External)
        this.app.post(
            '/api/v1/prediction/:id',
            upload.array('files'),
            (req: Request, res: Response, next: NextFunction) => getRateLimiter(req, res, next),
            async (req: Request, res: Response) => {
                const chatflow = await this.AppDataSource.getRepository(ChatFlow).findOneBy({
                    id: req.params.id
                })
                if (!chatflow) return res.status(404).send(`Chatflow ${req.params.id} not found`)
                let isDomainAllowed = true
                logger.info(`[server]: Request originated from ${req.headers.origin}`)
                if (chatflow.chatbotConfig) {
                    const parsedConfig = JSON.parse(chatflow.chatbotConfig)
                    // check whether the first one is not empty. if it is empty that means the user set a value and then removed it.
<<<<<<< HEAD
                    const isValidAllowedOrigins = parsedConfig.allowedOrigins[0] !== ''
                    if (parsedConfig.allowedOrigins && parsedConfig.allowedOrigins.length > 0 && isValidAllowedOrigins) {
                        const originHeader = req.headers.origin as string
                        const origin = new URL(originHeader).host
                        isDomainAllowed = parsedConfig.allowedOrigins.includes(origin)
=======
                    const isValidAllowedOrigins = parsedConfig.allowedOrigins?.length && parsedConfig.allowedOrigins[0] !== ''
                    if (isValidAllowedOrigins) {
                        const originHeader = req.headers.origin as string
                        const origin = new URL(originHeader).host
                        isDomainAllowed =
                            parsedConfig.allowedOrigins.filter((domain: string) => {
                                try {
                                    const allowedOrigin = new URL(domain).host
                                    return origin === allowedOrigin
                                } catch (e) {
                                    return false
                                }
                            }).length > 0
>>>>>>> 305a585c
                    }
                }

                if (isDomainAllowed) {
                    await this.buildChatflow(req, res, socketIO)
                } else {
                    return res.status(401).send(`This site is not allowed to access this chatbot`)
                }
            }
        )

        // Send input message and get prediction result (Internal)
        this.app.post('/api/v1/internal-prediction/:id', async (req: Request, res: Response) => {
            await this.buildChatflow(req, res, socketIO, true)
        })

        // ----------------------------------------
        // Marketplaces
        // ----------------------------------------

        // Get all templates for marketplaces
        this.app.get('/api/v1/marketplaces/templates', async (req: Request, res: Response) => {
            let marketplaceDir = path.join(__dirname, '..', 'marketplaces', 'chatflows')
            let jsonsInDir = fs.readdirSync(marketplaceDir).filter((file) => path.extname(file) === '.json')
            let templates: any[] = []
            jsonsInDir.forEach((file, index) => {
                const filePath = path.join(__dirname, '..', 'marketplaces', 'chatflows', file)
                const fileData = fs.readFileSync(filePath)
                const fileDataObj = JSON.parse(fileData.toString())
                const template = {
                    id: index,
                    templateName: file.split('.json')[0],
                    flowData: fileData.toString(),
                    badge: fileDataObj?.badge,
                    framework: fileDataObj?.framework,
                    categories: fileDataObj?.categories,
                    type: 'Chatflow',
                    description: fileDataObj?.description || ''
                }
                templates.push(template)
            })

            marketplaceDir = path.join(__dirname, '..', 'marketplaces', 'tools')
            jsonsInDir = fs.readdirSync(marketplaceDir).filter((file) => path.extname(file) === '.json')
            jsonsInDir.forEach((file, index) => {
                const filePath = path.join(__dirname, '..', 'marketplaces', 'tools', file)
                const fileData = fs.readFileSync(filePath)
                const fileDataObj = JSON.parse(fileData.toString())
                const template = {
                    ...fileDataObj,
                    id: index,
                    type: 'Tool',
                    framework: fileDataObj?.framework,
                    badge: fileDataObj?.badge,
                    categories: '',
                    templateName: file.split('.json')[0]
                }
                templates.push(template)
            })
            const sortedTemplates = templates.sort((a, b) => a.templateName.localeCompare(b.templateName))
            const FlowiseDocsQnAIndex = sortedTemplates.findIndex((tmp) => tmp.templateName === 'Flowise Docs QnA')
            if (FlowiseDocsQnAIndex > 0) {
                sortedTemplates.unshift(sortedTemplates.splice(FlowiseDocsQnAIndex, 1)[0])
            }
            return res.json(sortedTemplates)
        })

        // ----------------------------------------
        // Variables
        // ----------------------------------------
        this.app.get('/api/v1/variables', async (req: Request, res: Response) => {
            const variables = await getDataSource().getRepository(Variable).find()
            return res.json(variables)
        })

        // Create new variable
        this.app.post('/api/v1/variables', async (req: Request, res: Response) => {
            const body = req.body
            const newVariable = new Variable()
            Object.assign(newVariable, body)
            const variable = this.AppDataSource.getRepository(Variable).create(newVariable)
            const results = await this.AppDataSource.getRepository(Variable).save(variable)
            return res.json(results)
        })

        // Update variable
        this.app.put('/api/v1/variables/:id', async (req: Request, res: Response) => {
            const variable = await this.AppDataSource.getRepository(Variable).findOneBy({
                id: req.params.id
            })

            if (!variable) return res.status(404).send(`Variable ${req.params.id} not found`)

            const body = req.body
            const updateVariable = new Variable()
            Object.assign(updateVariable, body)
            this.AppDataSource.getRepository(Variable).merge(variable, updateVariable)
            const result = await this.AppDataSource.getRepository(Variable).save(variable)

            return res.json(result)
        })

        // Delete variable via id
        this.app.delete('/api/v1/variables/:id', async (req: Request, res: Response) => {
            const results = await this.AppDataSource.getRepository(Variable).delete({ id: req.params.id })
            return res.json(results)
        })

        // ----------------------------------------
        // API Keys
        // ----------------------------------------

        const addChatflowsCount = async (keys: any, res: Response) => {
            if (keys) {
                const updatedKeys: any[] = []
                //iterate through keys and get chatflows
                for (const key of keys) {
                    const chatflows = await this.AppDataSource.getRepository(ChatFlow)
                        .createQueryBuilder('cf')
                        .where('cf.apikeyid = :apikeyid', { apikeyid: key.id })
                        .getMany()
                    const linkedChatFlows: any[] = []
                    chatflows.map((cf) => {
                        linkedChatFlows.push({
                            flowName: cf.name,
                            category: cf.category,
                            updatedDate: cf.updatedDate
                        })
                    })
                    key.chatFlows = linkedChatFlows
                    updatedKeys.push(key)
                }
                return res.json(updatedKeys)
            }
            return res.json(keys)
        }
        // Get api keys
        this.app.get('/api/v1/apikey', async (req: Request, res: Response) => {
            const keys = await getAPIKeys()
            return addChatflowsCount(keys, res)
        })

        // Add new api key
        this.app.post('/api/v1/apikey', async (req: Request, res: Response) => {
            const keys = await addAPIKey(req.body.keyName)
            return addChatflowsCount(keys, res)
        })

        // Update api key
        this.app.put('/api/v1/apikey/:id', async (req: Request, res: Response) => {
            const keys = await updateAPIKey(req.params.id, req.body.keyName)
            return addChatflowsCount(keys, res)
        })

        // Delete new api key
        this.app.delete('/api/v1/apikey/:id', async (req: Request, res: Response) => {
            const keys = await deleteAPIKey(req.params.id)
            return addChatflowsCount(keys, res)
        })

        // Verify api key
        this.app.get('/api/v1/verify/apikey/:apiKey', async (req: Request, res: Response) => {
            try {
                const apiKey = await getApiKey(req.params.apiKey)
                if (!apiKey) return res.status(401).send('Unauthorized')
                return res.status(200).send('OK')
            } catch (err: any) {
                return res.status(500).send(err?.message)
            }
        })

        // ----------------------------------------
        // Serve UI static
        // ----------------------------------------

        const packagePath = getNodeModulesPackagePath('flowise-ui')
        const uiBuildPath = path.join(packagePath, 'build')
        const uiHtmlPath = path.join(packagePath, 'build', 'index.html')

        this.app.use('/', express.static(uiBuildPath))

        // All other requests not handled will return React app
        this.app.use((req, res) => {
            res.sendFile(uiHtmlPath)
        })
    }

    /**
     * Validate API Key
     * @param {Request} req
     * @param {Response} res
     * @param {ChatFlow} chatflow
     */
    async validateKey(req: Request, chatflow: ChatFlow) {
        const chatFlowApiKeyId = chatflow.apikeyid
        if (!chatFlowApiKeyId) return true

        const authorizationHeader = (req.headers['Authorization'] as string) ?? (req.headers['authorization'] as string) ?? ''
        if (chatFlowApiKeyId && !authorizationHeader) return false

        const suppliedKey = authorizationHeader.split(`Bearer `).pop()
        if (suppliedKey) {
            const keys = await getAPIKeys()
            const apiSecret = keys.find((key) => key.id === chatFlowApiKeyId)?.apiSecret
            if (!compareKeys(apiSecret, suppliedKey)) return false
            return true
        }
        return false
    }

    /**
     * Method that checks if uploads are enabled in the chatflow
     * @param {string} chatflowid
     */
    async getUploadsConfig(chatflowid: string): Promise<any> {
        const chatflow = await this.AppDataSource.getRepository(ChatFlow).findOneBy({
            id: chatflowid
        })
        if (!chatflow) return `Chatflow ${chatflowid} not found`

        const uploadAllowedNodes = ['llmChain', 'conversationChain', 'mrklAgentChat', 'conversationalAgent']
        const uploadProcessingNodes = ['chatOpenAI', 'chatAnthropic']

        const flowObj = JSON.parse(chatflow.flowData)
        const imgUploadSizeAndTypes: IUploadFileSizeAndTypes[] = []

        let isSpeechToTextEnabled = false
        if (chatflow.speechToText) {
            const speechToTextProviders = JSON.parse(chatflow.speechToText)
            for (const provider in speechToTextProviders) {
                if (provider !== 'none') {
                    const providerObj = speechToTextProviders[provider]
                    if (providerObj.status) {
                        isSpeechToTextEnabled = true
                        break
                    }
                }
            }
        }

        let isImageUploadAllowed = false
        const nodes: IReactFlowNode[] = flowObj.nodes

        /*
         * Condition for isImageUploadAllowed
         * 1.) one of the uploadAllowedNodes exists
         * 2.) one of the uploadProcessingNodes exists + allowImageUploads is ON
         */
        if (!nodes.some((node) => uploadAllowedNodes.includes(node.data.name))) {
            return {
                isSpeechToTextEnabled,
                isImageUploadAllowed: false,
                imgUploadSizeAndTypes
            }
        }

        nodes.forEach((node: IReactFlowNode) => {
            if (uploadProcessingNodes.indexOf(node.data.name) > -1) {
                // TODO: for now the maxUploadSize is hardcoded to 5MB, we need to add it to the node properties
                node.data.inputParams.map((param: INodeParams) => {
                    if (param.name === 'allowImageUploads' && node.data.inputs?.['allowImageUploads']) {
                        imgUploadSizeAndTypes.push({
                            fileTypes: 'image/gif;image/jpeg;image/png;image/webp;'.split(';'),
                            maxUploadSize: 5
                        })
                        isImageUploadAllowed = true
                    }
                })
            }
        })

        return {
            isSpeechToTextEnabled,
            isImageUploadAllowed,
            imgUploadSizeAndTypes
        }
    }

    /**
     * Method that get chat messages.
     * @param {string} chatflowid
     * @param {chatType} chatType
     * @param {string} sortOrder
     * @param {string} chatId
     * @param {string} memoryType
     * @param {string} sessionId
     * @param {string} startDate
     * @param {string} endDate
     * @param {boolean} feedback
     */
    async getChatMessage(
        chatflowid: string,
        chatType: chatType | undefined,
        sortOrder: string = 'ASC',
        chatId?: string,
        memoryType?: string,
        sessionId?: string,
        startDate?: string,
        endDate?: string,
        messageId?: string,
        feedback?: boolean
    ): Promise<ChatMessage[]> {
        const setDateToStartOrEndOfDay = (dateTimeStr: string, setHours: 'start' | 'end') => {
            const date = new Date(dateTimeStr)
            if (isNaN(date.getTime())) {
                return undefined
            }
            setHours === 'start' ? date.setHours(0, 0, 0, 0) : date.setHours(23, 59, 59, 999)
            return date
        }

        let fromDate
        if (startDate) fromDate = setDateToStartOrEndOfDay(startDate, 'start')

        let toDate
        if (endDate) toDate = setDateToStartOrEndOfDay(endDate, 'end')

        if (feedback) {
            const query = this.AppDataSource.getRepository(ChatMessage).createQueryBuilder('chat_message')

            // do the join with chat message feedback based on messageId for each chat message in the chatflow
            query
                .leftJoinAndMapOne('chat_message.feedback', ChatMessageFeedback, 'feedback', 'feedback.messageId = chat_message.id')
                .where('chat_message.chatflowid = :chatflowid', { chatflowid })

            // based on which parameters are available add `andWhere` clauses to the query
            if (chatType) {
                query.andWhere('chat_message.chatType = :chatType', { chatType })
            }
            if (chatId) {
                query.andWhere('chat_message.chatId = :chatId', { chatId })
            }
            if (memoryType) {
                query.andWhere('chat_message.memoryType = :memoryType', { memoryType })
            }
            if (sessionId) {
                query.andWhere('chat_message.sessionId = :sessionId', { sessionId })
            }

            // set date range
            query.andWhere('chat_message.createdDate BETWEEN :fromDate AND :toDate', {
                fromDate: fromDate ?? new Date().setMonth(new Date().getMonth() - 1),
                toDate: toDate ?? new Date()
            })
            // sort
            query.orderBy('chat_message.createdDate', sortOrder === 'DESC' ? 'DESC' : 'ASC')

            const messages = await query.getMany()
            return messages
        }

        return await this.AppDataSource.getRepository(ChatMessage).find({
            where: {
                chatflowid,
                chatType,
                chatId,
                memoryType: memoryType ?? undefined,
                sessionId: sessionId ?? undefined,
                ...(fromDate && { createdDate: MoreThanOrEqual(fromDate) }),
                ...(toDate && { createdDate: LessThanOrEqual(toDate) }),
                id: messageId ?? undefined
            },
            order: {
                createdDate: sortOrder === 'DESC' ? 'DESC' : 'ASC'
            }
        })
    }

    /**
     * Method that add chat messages.
     * @param {Partial<IChatMessage>} chatMessage
     */
    async addChatMessage(chatMessage: Partial<IChatMessage>): Promise<ChatMessage> {
        const newChatMessage = new ChatMessage()
        Object.assign(newChatMessage, chatMessage)

        if (!newChatMessage.createdDate) newChatMessage.createdDate = new Date()

        const chatmessage = this.AppDataSource.getRepository(ChatMessage).create(newChatMessage)
        return await this.AppDataSource.getRepository(ChatMessage).save(chatmessage)
    }

    /**
     * Method that get chat messages.
     * @param {string} chatflowid
     * @param {string} sortOrder
     * @param {string} chatId
     * @param {string} startDate
     * @param {string} endDate
     */
    async getChatMessageFeedback(
        chatflowid: string,
        chatId?: string,
        sortOrder: string = 'ASC',
        startDate?: string,
        endDate?: string
    ): Promise<ChatMessageFeedback[]> {
        let fromDate
        if (startDate) fromDate = new Date(startDate)

        let toDate
        if (endDate) toDate = new Date(endDate)
        return await this.AppDataSource.getRepository(ChatMessageFeedback).find({
            where: {
                chatflowid,
                chatId,
                createdDate: toDate && fromDate ? Between(fromDate, toDate) : undefined
            },
            order: {
                createdDate: sortOrder === 'DESC' ? 'DESC' : 'ASC'
            }
        })
    }

    /**
     * Method that add chat message feedback.
     * @param {Partial<IChatMessageFeedback>} chatMessageFeedback
     */
    async addChatMessageFeedback(chatMessageFeedback: Partial<IChatMessageFeedback>): Promise<ChatMessageFeedback> {
        const newChatMessageFeedback = new ChatMessageFeedback()
        Object.assign(newChatMessageFeedback, chatMessageFeedback)

        const feedback = this.AppDataSource.getRepository(ChatMessageFeedback).create(newChatMessageFeedback)
        return await this.AppDataSource.getRepository(ChatMessageFeedback).save(feedback)
    }

    /**
     * Method that updates chat message feedback.
     * @param {string} id
     * @param {Partial<IChatMessageFeedback>} chatMessageFeedback
     */
    async updateChatMessageFeedback(id: string, chatMessageFeedback: Partial<IChatMessageFeedback>) {
        const newChatMessageFeedback = new ChatMessageFeedback()
        Object.assign(newChatMessageFeedback, chatMessageFeedback)

        await this.AppDataSource.getRepository(ChatMessageFeedback).update({ id }, chatMessageFeedback)
    }

    async upsertVector(req: Request, res: Response, isInternal: boolean = false) {
        try {
            const chatflowid = req.params.id
            let incomingInput: IncomingInput = req.body

            const chatflow = await this.AppDataSource.getRepository(ChatFlow).findOneBy({
                id: chatflowid
            })
            if (!chatflow) return res.status(404).send(`Chatflow ${chatflowid} not found`)

            if (!isInternal) {
                const isKeyValidated = await this.validateKey(req, chatflow)
                if (!isKeyValidated) return res.status(401).send('Unauthorized')
            }

            const files = (req.files as any[]) || []

            if (files.length) {
                const overrideConfig: ICommonObject = { ...req.body }
                for (const file of files) {
                    const fileData = fs.readFileSync(file.path, { encoding: 'base64' })
                    const dataBase64String = `data:${file.mimetype};base64,${fileData},filename:${file.filename}`

                    const fileInputField = mapMimeTypeToInputField(file.mimetype)
                    if (overrideConfig[fileInputField]) {
                        overrideConfig[fileInputField] = JSON.stringify([...JSON.parse(overrideConfig[fileInputField]), dataBase64String])
                    } else {
                        overrideConfig[fileInputField] = JSON.stringify([dataBase64String])
                    }
                }
                incomingInput = {
                    question: req.body.question ?? 'hello',
                    overrideConfig,
                    history: [],
                    stopNodeId: req.body.stopNodeId
                }
            }

            /*** Get chatflows and prepare data  ***/
            const flowData = chatflow.flowData
            const parsedFlowData: IReactFlowObject = JSON.parse(flowData)
            const nodes = parsedFlowData.nodes
            const edges = parsedFlowData.edges

            let stopNodeId = incomingInput?.stopNodeId ?? ''
            let chatHistory = incomingInput?.history
            let chatId = incomingInput.chatId ?? ''
            let isUpsert = true

            // Get session ID
            const memoryNode = findMemoryNode(nodes, edges)
            let sessionId = undefined
            if (memoryNode) sessionId = getMemorySessionId(memoryNode, incomingInput, chatId, isInternal)

            const vsNodes = nodes.filter(
                (node) =>
                    node.data.category === 'Vector Stores' &&
                    !node.data.label.includes('Upsert') &&
                    !node.data.label.includes('Load Existing')
            )
            if (vsNodes.length > 1 && !stopNodeId) {
                return res.status(500).send('There are multiple vector nodes, please provide stopNodeId in body request')
            } else if (vsNodes.length === 1 && !stopNodeId) {
                stopNodeId = vsNodes[0].data.id
            } else if (!vsNodes.length && !stopNodeId) {
                return res.status(500).send('No vector node found')
            }

            const { graph } = constructGraphs(nodes, edges, { isReversed: true })

            const nodeIds = getAllConnectedNodes(graph, stopNodeId)

            const filteredGraph: INodeDirectedGraph = {}
            for (const key of nodeIds) {
                if (Object.prototype.hasOwnProperty.call(graph, key)) {
                    filteredGraph[key] = graph[key]
                }
            }

            const { startingNodeIds, depthQueue } = getStartingNodes(filteredGraph, stopNodeId)

            await buildFlow(
                startingNodeIds,
                nodes,
                edges,
                filteredGraph,
                depthQueue,
                this.nodesPool.componentNodes,
                incomingInput.question,
                chatHistory,
                chatId,
                sessionId ?? '',
                chatflowid,
                this.AppDataSource,
                incomingInput?.overrideConfig,
                this.cachePool,
                isUpsert,
                stopNodeId
            )

            const startingNodes = nodes.filter((nd) => startingNodeIds.includes(nd.data.id))

            this.chatflowPool.add(chatflowid, undefined, startingNodes, incomingInput?.overrideConfig)

            await this.telemetry.sendTelemetry('vector_upserted', {
                version: await getAppVersion(),
                chatlowId: chatflowid,
                type: isInternal ? chatType.INTERNAL : chatType.EXTERNAL,
                flowGraph: getTelemetryFlowObj(nodes, edges),
                stopNodeId
            })

            return res.status(201).send('Successfully Upserted')
        } catch (e: any) {
            logger.error('[server]: Error:', e)
            return res.status(500).send(e.message)
        }
    }

    /**
     * Build Chatflow
     * @param {Request} req
     * @param {Response} res
     * @param {Server} socketIO
     * @param {boolean} isInternal
     * @param {boolean} isUpsert
     */
    async buildChatflow(req: Request, res: Response, socketIO?: Server, isInternal: boolean = false) {
        try {
            const chatflowid = req.params.id
            let incomingInput: IncomingInput = req.body

            let nodeToExecuteData: INodeData

            const chatflow = await this.AppDataSource.getRepository(ChatFlow).findOneBy({
                id: chatflowid
            })
            if (!chatflow) return res.status(404).send(`Chatflow ${chatflowid} not found`)

            const chatId = incomingInput.chatId ?? incomingInput.overrideConfig?.sessionId ?? uuidv4()
            const userMessageDateTime = new Date()

            if (!isInternal) {
                const isKeyValidated = await this.validateKey(req, chatflow)
                if (!isKeyValidated) return res.status(401).send('Unauthorized')
            }

            let fileUploads: IFileUpload[] = []
            if (incomingInput.uploads) {
                fileUploads = incomingInput.uploads
                for (let i = 0; i < fileUploads.length; i += 1) {
                    const upload = fileUploads[i]
                    if ((upload.type === 'file' || upload.type === 'audio') && upload.data) {
                        const filename = upload.name
                        const dir = path.join(getStoragePath(), chatflowid, chatId)
                        if (!fs.existsSync(dir)) {
                            fs.mkdirSync(dir, { recursive: true })
                        }
                        const filePath = path.join(dir, filename)
                        const splitDataURI = upload.data.split(',')
                        const bf = Buffer.from(splitDataURI.pop() || '', 'base64')
                        fs.writeFileSync(filePath, bf)

                        // Omit upload.data since we don't store the content in database
                        upload.type = 'stored-file'
                        fileUploads[i] = omit(upload, ['data'])
                    }

                    // Run Speech to Text conversion
                    if (upload.mime === 'audio/webm') {
                        let speechToTextConfig: ICommonObject = {}
                        if (chatflow.speechToText) {
                            const speechToTextProviders = JSON.parse(chatflow.speechToText)
                            for (const provider in speechToTextProviders) {
                                const providerObj = speechToTextProviders[provider]
                                if (providerObj.status) {
                                    speechToTextConfig = providerObj
                                    speechToTextConfig['name'] = provider
                                    break
                                }
                            }
                        }
                        if (speechToTextConfig) {
                            const options: ICommonObject = {
                                chatId,
                                chatflowid,
                                appDataSource: this.AppDataSource,
                                databaseEntities: databaseEntities
                            }
                            const speechToTextResult = await convertSpeechToText(upload, speechToTextConfig, options)
                            if (speechToTextResult) {
                                incomingInput.question = speechToTextResult
                            }
                        }
                    }
                }
            }

            let isStreamValid = false

            const files = (req.files as any[]) || []

            if (files.length) {
                const overrideConfig: ICommonObject = { ...req.body }
                for (const file of files) {
                    const fileData = fs.readFileSync(file.path, { encoding: 'base64' })
                    const dataBase64String = `data:${file.mimetype};base64,${fileData},filename:${file.filename}`

                    const fileInputField = mapMimeTypeToInputField(file.mimetype)
                    if (overrideConfig[fileInputField]) {
                        overrideConfig[fileInputField] = JSON.stringify([...JSON.parse(overrideConfig[fileInputField]), dataBase64String])
                    } else {
                        overrideConfig[fileInputField] = JSON.stringify([dataBase64String])
                    }
                }
                incomingInput = {
                    question: req.body.question ?? 'hello',
                    overrideConfig,
                    history: [],
                    socketIOClientId: req.body.socketIOClientId
                }
            }

            /*** Get chatflows and prepare data  ***/
            const flowData = chatflow.flowData
            const parsedFlowData: IReactFlowObject = JSON.parse(flowData)
            const nodes = parsedFlowData.nodes
            const edges = parsedFlowData.edges

            // Get session ID
            const memoryNode = findMemoryNode(nodes, edges)
            const memoryType = memoryNode?.data.label
            let sessionId = undefined
            if (memoryNode) sessionId = getMemorySessionId(memoryNode, incomingInput, chatId, isInternal)

            /*   Reuse the flow without having to rebuild (to avoid duplicated upsert, recomputation, reinitialization of memory) when all these conditions met:
             * - Node Data already exists in pool
             * - Still in sync (i.e the flow has not been modified since)
             * - Existing overrideConfig and new overrideConfig are the same
             * - Flow doesn't start with/contain nodes that depend on incomingInput.question
             * TODO: convert overrideConfig to hash when we no longer store base64 string but filepath
             ***/
            const isFlowReusable = () => {
                return (
                    Object.prototype.hasOwnProperty.call(this.chatflowPool.activeChatflows, chatflowid) &&
                    this.chatflowPool.activeChatflows[chatflowid].inSync &&
                    this.chatflowPool.activeChatflows[chatflowid].endingNodeData &&
                    isSameOverrideConfig(
                        isInternal,
                        this.chatflowPool.activeChatflows[chatflowid].overrideConfig,
                        incomingInput.overrideConfig
                    ) &&
                    !isStartNodeDependOnInput(this.chatflowPool.activeChatflows[chatflowid].startingNodes, nodes)
                )
            }

            if (isFlowReusable()) {
                nodeToExecuteData = this.chatflowPool.activeChatflows[chatflowid].endingNodeData as INodeData
                isStreamValid = isFlowValidForStream(nodes, nodeToExecuteData)
                logger.debug(
                    `[server]: Reuse existing chatflow ${chatflowid} with ending node ${nodeToExecuteData.label} (${nodeToExecuteData.id})`
                )
            } else {
                /*** Get Ending Node with Directed Graph  ***/
                const { graph, nodeDependencies } = constructGraphs(nodes, edges)
                const directedGraph = graph
                const endingNodeIds = getEndingNodes(nodeDependencies, directedGraph)
                if (!endingNodeIds.length) return res.status(500).send(`Ending nodes not found`)

                const endingNodes = nodes.filter((nd) => endingNodeIds.includes(nd.id))

                let isEndingNodeExists = endingNodes.find((node) => node.data?.outputs?.output === 'EndingNode')

                for (const endingNode of endingNodes) {
                    const endingNodeData = endingNode.data
                    if (!endingNodeData) return res.status(500).send(`Ending node ${endingNode.id} data not found`)

                    const isEndingNode = endingNodeData?.outputs?.output === 'EndingNode'

                    if (!isEndingNode) {
                        if (
                            endingNodeData &&
                            endingNodeData.category !== 'Chains' &&
                            endingNodeData.category !== 'Agents' &&
                            endingNodeData.category !== 'Engine'
                        ) {
                            return res.status(500).send(`Ending node must be either a Chain or Agent`)
                        }

                        if (
                            endingNodeData.outputs &&
                            Object.keys(endingNodeData.outputs).length &&
                            !Object.values(endingNodeData.outputs ?? {}).includes(endingNodeData.name)
                        ) {
                            return res
                                .status(500)
                                .send(
                                    `Output of ${endingNodeData.label} (${endingNodeData.id}) must be ${endingNodeData.label}, can't be an Output Prediction`
                                )
                        }
                    }

                    isStreamValid = isFlowValidForStream(nodes, endingNodeData)
                }

                // Once custom function ending node exists, flow is always unavailable to stream
                isStreamValid = isEndingNodeExists ? false : isStreamValid

                let chatHistory: IMessage[] = incomingInput.history ?? []

                // When {{chat_history}} is used in Prompt Template, fetch the chat conversations from memory node
                for (const endingNode of endingNodes) {
                    const endingNodeData = endingNode.data

                    if (!endingNodeData.inputs?.memory) continue

                    const memoryNodeId = endingNodeData.inputs?.memory.split('.')[0].replace('{{', '')
                    const memoryNode = nodes.find((node) => node.data.id === memoryNodeId)

                    if (!memoryNode) continue

                    if (!chatHistory.length && (incomingInput.chatId || incomingInput.overrideConfig?.sessionId)) {
                        chatHistory = await getSessionChatHistory(
                            memoryNode,
                            this.nodesPool.componentNodes,
                            incomingInput,
                            this.AppDataSource,
                            databaseEntities,
                            logger
                        )
                    }
                }

                /*** Get Starting Nodes with Reversed Graph ***/
                const constructedObj = constructGraphs(nodes, edges, { isReversed: true })
                const nonDirectedGraph = constructedObj.graph
                let startingNodeIds: string[] = []
                let depthQueue: IDepthQueue = {}
                for (const endingNodeId of endingNodeIds) {
                    const res = getStartingNodes(nonDirectedGraph, endingNodeId)
                    startingNodeIds.push(...res.startingNodeIds)
                    depthQueue = Object.assign(depthQueue, res.depthQueue)
                }
                startingNodeIds = [...new Set(startingNodeIds)]

                const startingNodes = nodes.filter((nd) => startingNodeIds.includes(nd.id))

                logger.debug(`[server]: Start building chatflow ${chatflowid}`)
                /*** BFS to traverse from Starting Nodes to Ending Node ***/
                const reactFlowNodes = await buildFlow(
                    startingNodeIds,
                    nodes,
                    edges,
                    graph,
                    depthQueue,
                    this.nodesPool.componentNodes,
                    incomingInput.question,
                    chatHistory,
                    chatId,
                    sessionId ?? '',
                    chatflowid,
                    this.AppDataSource,
                    incomingInput?.overrideConfig,
                    this.cachePool,
                    false,
                    undefined,
                    incomingInput.uploads
                )

                const nodeToExecute =
                    endingNodeIds.length === 1
                        ? reactFlowNodes.find((node: IReactFlowNode) => endingNodeIds[0] === node.id)
                        : reactFlowNodes[reactFlowNodes.length - 1]
                if (!nodeToExecute) return res.status(404).send(`Node not found`)

                if (incomingInput.overrideConfig) {
                    nodeToExecute.data = replaceInputsWithConfig(nodeToExecute.data, incomingInput.overrideConfig)
                }

                const reactFlowNodeData: INodeData = resolveVariables(
                    nodeToExecute.data,
                    reactFlowNodes,
                    incomingInput.question,
                    chatHistory
                )
                nodeToExecuteData = reactFlowNodeData

                this.chatflowPool.add(chatflowid, nodeToExecuteData, startingNodes, incomingInput?.overrideConfig)
            }

            logger.debug(`[server]: Running ${nodeToExecuteData.label} (${nodeToExecuteData.id})`)

            const nodeInstanceFilePath = this.nodesPool.componentNodes[nodeToExecuteData.name].filePath as string
            const nodeModule = await import(nodeInstanceFilePath)
            const nodeInstance = new nodeModule.nodeClass({ sessionId })

            let result = isStreamValid
                ? await nodeInstance.run(nodeToExecuteData, incomingInput.question, {
                      chatId,
                      chatflowid,
                      chatHistory: incomingInput.history,
                      logger,
                      appDataSource: this.AppDataSource,
                      databaseEntities,
                      analytic: chatflow.analytic,
                      uploads: incomingInput.uploads,
                      socketIO,
                      socketIOClientId: incomingInput.socketIOClientId
                  })
                : await nodeInstance.run(nodeToExecuteData, incomingInput.question, {
                      chatId,
                      chatflowid,
                      chatHistory: incomingInput.history,
                      logger,
                      appDataSource: this.AppDataSource,
                      databaseEntities,
                      analytic: chatflow.analytic,
                      uploads: incomingInput.uploads
                  })

            result = typeof result === 'string' ? { text: result } : result

            // Retrieve threadId from assistant if exists
            if (typeof result === 'object' && result.assistant) {
                sessionId = result.assistant.threadId
            }

            const userMessage: Omit<IChatMessage, 'id'> = {
                role: 'userMessage',
                content: incomingInput.question,
                chatflowid,
                chatType: isInternal ? chatType.INTERNAL : chatType.EXTERNAL,
                chatId,
                memoryType,
                sessionId,
                createdDate: userMessageDateTime,
                fileUploads: incomingInput.uploads ? JSON.stringify(fileUploads) : undefined
            }
            await this.addChatMessage(userMessage)

            let resultText = ''
            if (result.text) resultText = result.text
            else if (result.json) resultText = '```json\n' + JSON.stringify(result.json, null, 2)
            else resultText = JSON.stringify(result, null, 2)

            const apiMessage: Omit<IChatMessage, 'id' | 'createdDate'> = {
                role: 'apiMessage',
                content: resultText,
                chatflowid,
                chatType: isInternal ? chatType.INTERNAL : chatType.EXTERNAL,
                chatId,
                memoryType,
                sessionId
            }
            if (result?.sourceDocuments) apiMessage.sourceDocuments = JSON.stringify(result.sourceDocuments)
            if (result?.usedTools) apiMessage.usedTools = JSON.stringify(result.usedTools)
            if (result?.fileAnnotations) apiMessage.fileAnnotations = JSON.stringify(result.fileAnnotations)
            const chatMessage = await this.addChatMessage(apiMessage)

            logger.debug(`[server]: Finished running ${nodeToExecuteData.label} (${nodeToExecuteData.id})`)
            await this.telemetry.sendTelemetry('prediction_sent', {
                version: await getAppVersion(),
                chatlowId: chatflowid,
                chatId,
                type: isInternal ? chatType.INTERNAL : chatType.EXTERNAL,
                flowGraph: getTelemetryFlowObj(nodes, edges)
            })

            // Prepare response
            // return the question in the response
            // this is used when input text is empty but question is in audio format
            result.question = incomingInput.question
            result.chatId = chatId
            result.chatMessageId = chatMessage.id
            if (sessionId) result.sessionId = sessionId
            if (memoryType) result.memoryType = memoryType

            return res.json(result)
        } catch (e: any) {
            logger.error('[server]: Error:', e)
            return res.status(500).send(e.message)
        }
    }

    async stopApp() {
        try {
            const removePromises: any[] = []
            removePromises.push(this.telemetry.flush())
            await Promise.all(removePromises)
        } catch (e) {
            logger.error(`❌[server]: Flowise Server shut down error: ${e}`)
        }
    }
}

let serverApp: App | undefined

export async function getAllChatFlow(): Promise<IChatFlow[]> {
    return await getDataSource().getRepository(ChatFlow).find()
}

export async function start(): Promise<void> {
    serverApp = new App()

    const port = parseInt(process.env.PORT || '', 10) || 3000
    const server = http.createServer(serverApp.app)

    const io = new Server(server, {
        cors: getCorsOptions()
    })

    await serverApp.initDatabase()
    await serverApp.config(io)

    server.listen(port, () => {
        logger.info(`⚡️ [server]: Flowise Server is listening at ${port}`)
    })
}

export function getInstance(): App | undefined {
    return serverApp
}<|MERGE_RESOLUTION|>--- conflicted
+++ resolved
@@ -1400,13 +1400,6 @@
                 if (chatflow.chatbotConfig) {
                     const parsedConfig = JSON.parse(chatflow.chatbotConfig)
                     // check whether the first one is not empty. if it is empty that means the user set a value and then removed it.
-<<<<<<< HEAD
-                    const isValidAllowedOrigins = parsedConfig.allowedOrigins[0] !== ''
-                    if (parsedConfig.allowedOrigins && parsedConfig.allowedOrigins.length > 0 && isValidAllowedOrigins) {
-                        const originHeader = req.headers.origin as string
-                        const origin = new URL(originHeader).host
-                        isDomainAllowed = parsedConfig.allowedOrigins.includes(origin)
-=======
                     const isValidAllowedOrigins = parsedConfig.allowedOrigins?.length && parsedConfig.allowedOrigins[0] !== ''
                     if (isValidAllowedOrigins) {
                         const originHeader = req.headers.origin as string
@@ -1420,7 +1413,6 @@
                                     return false
                                 }
                             }).length > 0
->>>>>>> 305a585c
                     }
                 }
 
