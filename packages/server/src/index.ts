--- conflicted
+++ resolved
@@ -54,13 +54,9 @@
 import { Tool } from './database/entities/Tool'
 import { ChatflowPool } from './ChatflowPool'
 import { ICommonObject, INodeOptionsValue } from 'flowise-components'
-<<<<<<< HEAD
 import { createRateLimiter, getRateLimiter, initializeRateLimiter } from './utils/rateLimit'
-=======
-import { fork } from 'child_process'
-import { ChainLog } from './entity/ChainLog'
+import { ChainLog } from './database/entities/ChainLog'
 import { getDataByQueries, prepareQueryParametersForLists } from './utils/queryHelpers'
->>>>>>> 99bc544b
 
 export class App {
     app: express.Application
@@ -959,7 +955,6 @@
                         )
                 }
 
-<<<<<<< HEAD
                 isStreamValid = isFlowValidForStream(nodes, endingNodeData)
 
                 /*** Get Starting Nodes with Non-Directed Graph ***/
@@ -997,21 +992,6 @@
 
                 const startingNodes = nodes.filter((nd) => startingNodeIds.includes(nd.id))
                 this.chatflowPool.add(chatflowid, nodeToExecuteData, startingNodes, incomingInput?.overrideConfig)
-=======
-                const nodeInstanceFilePath = this.nodesPool.componentNodes[nodeToExecuteData.name].filePath as string
-                const nodeModule = await import(nodeInstanceFilePath)
-                const nodeInstance = new nodeModule.nodeClass()
-
-                isStreamValid = isStreamValid && !isVectorStoreFaiss(nodeToExecuteData)
-                logger.debug(`[server]: Running ${nodeToExecuteData.label} (${nodeToExecuteData.id})`)
-                const result = isStreamValid
-                    ? await nodeInstance.run(nodeToExecuteData, incomingInput.question, {
-                          chatHistory: incomingInput.history,
-                          socketIO,
-                          socketIOClientId: incomingInput.socketIOClientId,
-                          logger
-                      })
-                    : await nodeInstance.run(nodeToExecuteData, incomingInput.question, { chatHistory: incomingInput.history, logger })
 
                 logger.debug(`[server]: Finished running ${nodeToExecuteData.label} (${nodeToExecuteData.id})`)
 
@@ -1025,9 +1005,6 @@
                     chatflowName: chatflow.name,
                     result: typeof result === 'string' ? { text: result } : result
                 })
-
-                return res.json(result)
->>>>>>> 99bc544b
             }
 
             const nodeInstanceFilePath = this.nodesPool.componentNodes[nodeToExecuteData.name].filePath as string
