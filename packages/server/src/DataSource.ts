--- conflicted
+++ resolved
@@ -1,14 +1,11 @@
 import 'reflect-metadata'
 import path from 'path'
 import { DataSource } from 'typeorm'
-<<<<<<< HEAD
-=======
 import { ChatFlow } from './entity/ChatFlow'
 import { ChatMessage } from './entity/ChatMessage'
 import { Credential } from './entity/Credential'
 import { Tool } from './entity/Tool'
 import { ChainLog } from './entity/ChainLog'
->>>>>>> 99bc544b
 import { getUserHome } from './utils'
 import { entities } from './database/entities'
 import { sqliteMigrations } from './database/migrations/sqlite'
@@ -25,16 +22,10 @@
             appDataSource = new DataSource({
                 type: 'sqlite',
                 database: path.resolve(homePath, 'database.sqlite'),
-<<<<<<< HEAD
                 synchronize: false,
                 migrationsRun: false,
                 entities: Object.values(entities),
                 migrations: sqliteMigrations
-=======
-                synchronize,
-                entities: [ChatFlow, ChatMessage, Tool, Credential, ChainLog],
-                migrations: []
->>>>>>> 99bc544b
             })
             break
         case 'mysql':
@@ -46,16 +37,10 @@
                 password: process.env.DATABASE_PASSWORD,
                 database: process.env.DATABASE_NAME,
                 charset: 'utf8mb4',
-<<<<<<< HEAD
                 synchronize: false,
                 migrationsRun: false,
                 entities: Object.values(entities),
                 migrations: mysqlMigrations
-=======
-                synchronize,
-                entities: [ChatFlow, ChatMessage, Tool, Credential, ChainLog],
-                migrations: []
->>>>>>> 99bc544b
             })
             break
         case 'postgres':
@@ -66,16 +51,10 @@
                 username: process.env.DATABASE_USER,
                 password: process.env.DATABASE_PASSWORD,
                 database: process.env.DATABASE_NAME,
-<<<<<<< HEAD
                 synchronize: false,
                 migrationsRun: false,
                 entities: Object.values(entities),
                 migrations: postgresMigrations
-=======
-                synchronize,
-                entities: [ChatFlow, ChatMessage, Tool, Credential, ChainLog],
-                migrations: []
->>>>>>> 99bc544b
             })
             break
         default:
@@ -83,16 +62,10 @@
             appDataSource = new DataSource({
                 type: 'sqlite',
                 database: path.resolve(homePath, 'database.sqlite'),
-<<<<<<< HEAD
                 synchronize: false,
                 migrationsRun: false,
                 entities: Object.values(entities),
                 migrations: sqliteMigrations
-=======
-                synchronize,
-                entities: [ChatFlow, ChatMessage, Tool, Credential, ChainLog],
-                migrations: []
->>>>>>> 99bc544b
             })
             break
     }
