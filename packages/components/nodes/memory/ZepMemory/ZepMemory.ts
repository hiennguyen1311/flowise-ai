--- conflicted
+++ resolved
@@ -109,32 +109,10 @@
     async init(nodeData: INodeData, _: string, options: ICommonObject): Promise<any> {
         const autoSummaryTemplate = nodeData.inputs?.autoSummaryTemplate as string
         const autoSummary = nodeData.inputs?.autoSummary as boolean
-<<<<<<< HEAD
-        const sessionId = nodeData.inputs?.sessionId as string
+
         const k = nodeData.inputs?.k as string
 
-        const chatId = options?.chatId as string
-
-        const credentialData = await getCredentialData(nodeData.credential ?? '', options)
-        const apiKey = getCredentialParam('apiKey', credentialData, nodeData)
-
-        const obj: ZepMemoryInput = {
-            baseURL,
-            sessionId: sessionId ? sessionId : chatId,
-            aiPrefix,
-            humanPrefix,
-            returnMessages: true,
-            memoryKey,
-            inputKey
-        }
-        if (apiKey) obj.apiKey = apiKey
-
-        let zep = new ZepMemory(obj)
-=======
-        const k = nodeData.inputs?.k as string
-
-        let zep = initalizeZep(nodeData, options)
->>>>>>> e2d3f278
+        let zep = await initalizeZep(nodeData, options)
 
         // hack to support summary
         let tmpFunc = zep.loadMemoryVariables
@@ -161,22 +139,23 @@
     }
 
     async clearSessionMemory(nodeData: INodeData, options: ICommonObject): Promise<void> {
-        const zep = initalizeZep(nodeData, options)
-        zep.clear()
+        const zep = await initalizeZep(nodeData, options)
+        await zep.clear()
     }
 }
 
-const initalizeZep = (nodeData: INodeData, options: ICommonObject) => {
+const initalizeZep = async (nodeData: INodeData, options: ICommonObject): Promise<ZepMemory> => {
     const baseURL = nodeData.inputs?.baseURL as string
     const aiPrefix = nodeData.inputs?.aiPrefix as string
     const humanPrefix = nodeData.inputs?.humanPrefix as string
     const memoryKey = nodeData.inputs?.memoryKey as string
     const inputKey = nodeData.inputs?.inputKey as string
-
     const sessionId = nodeData.inputs?.sessionId as string
-    const apiKey = nodeData.inputs?.apiKey as string
 
     const chatId = options?.chatId as string
+
+    const credentialData = await getCredentialData(nodeData.credential ?? '', options)
+    const apiKey = getCredentialParam('apiKey', credentialData, nodeData)
 
     const obj: ZepMemoryInput = {
         baseURL,
