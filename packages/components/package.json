{
    "name": "flowise-components",
    "version": "1.4.3",
    "description": "Flowiseai Components",
    "main": "dist/src/index",
    "types": "dist/src/index.d.ts",
    "scripts": {
        "preinstall": "npx only-allow pnpm",
        "build": "tsc && gulp",
        "dev": "tsc --watch",
        "lint": "eslint . --ext ts,tsx --report-unused-disable-directives --max-warnings 0",
        "clean": "rimraf dist",
        "nuke": "rimraf dist node_modules"
    },
    "keywords": [],
    "homepage": "https://flowiseai.com",
    "author": {
        "name": "Henry Heng",
        "email": "henryheng@flowiseai.com"
    },
    "license": "SEE LICENSE IN LICENSE.md",
    "dependencies": {
        "@aws-sdk/client-bedrock-runtime": "3.422.0",
        "@aws-sdk/client-dynamodb": "^3.360.0",
        "@aws-sdk/client-s3": "^3.427.0",
        "@dqbd/tiktoken": "^1.0.7",
        "@elastic/elasticsearch": "^8.9.0",
        "@getzep/zep-js": "^0.6.3",
        "@gomomento/sdk": "^1.51.1",
        "@gomomento/sdk-core": "^1.51.1",
        "@google-ai/generativelanguage": "^0.2.1",
        "@huggingface/inference": "^2.6.1",
        "@notionhq/client": "^2.2.8",
        "@opensearch-project/opensearch": "^1.2.0",
        "@pinecone-database/pinecone": "^1.1.1",
        "@qdrant/js-client-rest": "^1.2.2",
        "@supabase/supabase-js": "^2.29.0",
        "@types/js-yaml": "^4.0.5",
        "@types/jsdom": "^21.1.1",
        "@upstash/redis": "^1.22.1",
        "@zilliz/milvus2-sdk-node": "^2.2.24",
        "apify-client": "^2.7.1",
        "axios": "^0.27.2",
        "cheerio": "^1.0.0-rc.12",
        "chromadb": "^1.5.11",
        "cohere-ai": "^6.2.0",
        "crypto-js": "^4.1.1",
        "css-what": "^6.1.0",
        "d3-dsv": "2",
        "dotenv": "^16.0.0",
        "express": "^4.17.3",
        "faiss-node": "^0.2.2",
        "form-data": "^4.0.0",
        "google-auth-library": "^9.0.0",
        "graphql": "^16.6.0",
        "html-to-text": "^9.0.5",
        "ioredis": "^5.3.2",
<<<<<<< HEAD
        "jsdom": "^22.1.0",
        "langchain": "^0.0.165",
=======
        "langchain": "^0.0.196",
>>>>>>> 17198d85
        "langfuse-langchain": "^1.0.31",
        "langsmith": "^0.0.32",
        "linkifyjs": "^4.1.1",
        "llmonitor": "^0.5.5",
        "lodash": "^4.17.21",
        "mammoth": "^1.5.1",
        "moment": "^2.29.3",
        "mongodb": "^6.2.0",
        "mysql2": "^3.5.1",
        "node-fetch": "^2.6.11",
        "node-html-markdown": "^1.3.0",
        "notion-to-md": "^3.1.1",
        "object-hash": "^3.0.0",
        "openai": "^4.16.1",
        "pdf-parse": "^1.1.1",
        "pdfjs-dist": "^3.7.107",
        "pg": "^8.11.2",
        "playwright": "^1.35.0",
        "puppeteer": "^20.7.1",
        "pyodide": ">=0.21.0-alpha.2",
        "redis": "^4.6.7",
        "replicate": "^0.12.3",
        "socket.io": "^4.6.1",
        "srt-parser-2": "^1.2.3",
        "typeorm": "^0.3.6",
        "vm2": "^3.9.19",
        "weaviate-ts-client": "^1.1.0",
        "winston": "^3.9.0",
        "ws": "^8.9.0",
        "zod": "^3.22.4",
        "zod-to-json-schema": "^3.21.4"
    },
    "devDependencies": {
        "@swc/core": "^1.3.99",
        "@types/crypto-js": "^4.1.1",
        "@types/gulp": "4.0.9",
        "@types/lodash": "^4.14.202",
        "@types/node-fetch": "2.6.2",
        "@types/object-hash": "^3.0.2",
        "@types/pg": "^8.10.2",
        "@types/ws": "^8.5.3",
        "babel-register": "^6.26.0",
        "eslint-plugin-markdown": "^3.0.1",
        "eslint-plugin-react": "^7.33.2",
        "eslint-plugin-react-hooks": "^4.6.0",
        "gulp": "^4.0.2",
        "rimraf": "^5.0.5",
        "tslib": "^2.6.2",
        "tsup": "^8.0.1",
        "typescript": "^4.8.4"
    }
}<|MERGE_RESOLUTION|>--- conflicted
+++ resolved
@@ -55,12 +55,8 @@
         "graphql": "^16.6.0",
         "html-to-text": "^9.0.5",
         "ioredis": "^5.3.2",
-<<<<<<< HEAD
         "jsdom": "^22.1.0",
-        "langchain": "^0.0.165",
-=======
         "langchain": "^0.0.196",
->>>>>>> 17198d85
         "langfuse-langchain": "^1.0.31",
         "langsmith": "^0.0.32",
         "linkifyjs": "^4.1.1",
