import dotenv from 'dotenv'
import path from 'path'

const envPath = path.join(__dirname, '..', '..', '.env')
dotenv.config({ path: envPath, override: true })

export * from './Interface'
export * from './utils'
export * from './speechToText'
<<<<<<< HEAD
export * from './documentStoreProcessor'
=======
export * from './storageUtils'
>>>>>>> 723837b3
<|MERGE_RESOLUTION|>--- conflicted
+++ resolved
@@ -7,8 +7,5 @@
 export * from './Interface'
 export * from './utils'
 export * from './speechToText'
-<<<<<<< HEAD
 export * from './documentStoreProcessor'
-=======
-export * from './storageUtils'
->>>>>>> 723837b3
+export * from './storageUtils'