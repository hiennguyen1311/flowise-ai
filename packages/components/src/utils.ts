import axios from 'axios'
import { load } from 'cheerio'
import * as fs from 'fs'
import * as path from 'path'
import { BaseCallbackHandler } from 'langchain/callbacks'
import { Server } from 'socket.io'
import { ChainValues } from 'langchain/dist/schema'

export const numberOrExpressionRegex = '^(\\d+\\.?\\d*|{{.*}})$' //return true if string consists only numbers OR expression {{}}
export const notEmptyRegex = '(.|\\s)*\\S(.|\\s)*' //return true if string is not empty or blank

/**
 * Get base classes of components
 *
 * @export
 * @param {any} targetClass
 * @returns {string[]}
 */
export const getBaseClasses = (targetClass: any) => {
    const baseClasses: string[] = []

    if (targetClass instanceof Function) {
        let baseClass = targetClass

        while (baseClass) {
            const newBaseClass = Object.getPrototypeOf(baseClass)
            if (newBaseClass && newBaseClass !== Object && newBaseClass.name) {
                baseClass = newBaseClass
                baseClasses.push(baseClass.name)
            } else {
                break
            }
        }
    }
    return baseClasses
}

/**
 * Serialize axios query params
 *
 * @export
 * @param {any} params
 * @param {boolean} skipIndex // Set to true if you want same params to be: param=1&param=2 instead of: param[0]=1&param[1]=2
 * @returns {string}
 */
export function serializeQueryParams(params: any, skipIndex?: boolean): string {
    const parts: any[] = []

    const encode = (val: string) => {
        return encodeURIComponent(val)
            .replace(/%3A/gi, ':')
            .replace(/%24/g, '$')
            .replace(/%2C/gi, ',')
            .replace(/%20/g, '+')
            .replace(/%5B/gi, '[')
            .replace(/%5D/gi, ']')
    }

    const convertPart = (key: string, val: any) => {
        if (val instanceof Date) val = val.toISOString()
        else if (val instanceof Object) val = JSON.stringify(val)

        parts.push(encode(key) + '=' + encode(val))
    }

    Object.entries(params).forEach(([key, val]) => {
        if (val === null || typeof val === 'undefined') return

        if (Array.isArray(val)) val.forEach((v, i) => convertPart(`${key}${skipIndex ? '' : `[${i}]`}`, v))
        else convertPart(key, val)
    })

    return parts.join('&')
}

/**
 * Handle error from try catch
 *
 * @export
 * @param {any} error
 * @returns {string}
 */
export function handleErrorMessage(error: any): string {
    let errorMessage = ''

    if (error.message) {
        errorMessage += error.message + '. '
    }

    if (error.response && error.response.data) {
        if (error.response.data.error) {
            if (typeof error.response.data.error === 'object') errorMessage += JSON.stringify(error.response.data.error) + '. '
            else if (typeof error.response.data.error === 'string') errorMessage += error.response.data.error + '. '
        } else if (error.response.data.msg) errorMessage += error.response.data.msg + '. '
        else if (error.response.data.Message) errorMessage += error.response.data.Message + '. '
        else if (typeof error.response.data === 'string') errorMessage += error.response.data + '. '
    }

    if (!errorMessage) errorMessage = 'Unexpected Error.'

    return errorMessage
}

/**
 * Returns the path of node modules package
 * @param {string} packageName
 * @returns {string}
 */
export const getNodeModulesPackagePath = (packageName: string): string => {
    const checkPaths = [
        path.join(__dirname, '..', 'node_modules', packageName),
        path.join(__dirname, '..', '..', 'node_modules', packageName),
        path.join(__dirname, '..', '..', '..', 'node_modules', packageName),
        path.join(__dirname, '..', '..', '..', '..', 'node_modules', packageName),
        path.join(__dirname, '..', '..', '..', '..', '..', 'node_modules', packageName)
    ]
    for (const checkPath of checkPaths) {
        if (fs.existsSync(checkPath)) {
            return checkPath
        }
    }
    return ''
}

/**
 * Get input variables
 * @param {string} paramValue
 * @returns {boolean}
 */
export const getInputVariables = (paramValue: string): string[] => {
    let returnVal = paramValue
    const variableStack = []
    const inputVariables = []
    let startIdx = 0
    const endIdx = returnVal.length - 1

    while (startIdx < endIdx) {
        const substr = returnVal.substring(startIdx, startIdx + 1)

        // Store the opening double curly bracket
        if (substr === '{') {
            variableStack.push({ substr, startIdx: startIdx + 1 })
        }

        // Found the complete variable
        if (substr === '}' && variableStack.length > 0 && variableStack[variableStack.length - 1].substr === '{') {
            const variableStartIdx = variableStack[variableStack.length - 1].startIdx
            const variableEndIdx = startIdx
            const variableFullPath = returnVal.substring(variableStartIdx, variableEndIdx)
            inputVariables.push(variableFullPath)
            variableStack.pop()
        }
        startIdx += 1
    }
    return inputVariables
}

/**
 * Crawl all available urls given a domain url and limit
 * @param {string} url
 * @param {number} limit
 * @returns {string[]}
 */
export const getAvailableURLs = async (url: string, limit: number) => {
    try {
        const availableUrls: string[] = []

        console.info(`Crawling: ${url}`)
        availableUrls.push(url)

        const response = await axios.get(url)
        const $ = load(response.data)

        const relativeLinks = $("a[href^='/']")
        console.info(`Available Relative Links: ${relativeLinks.length}`)
        if (relativeLinks.length === 0) return availableUrls

        limit = Math.min(limit + 1, relativeLinks.length) // limit + 1 is because index start from 0 and index 0 is occupy by url
        console.info(`True Limit: ${limit}`)

        // availableUrls.length cannot exceed limit
        for (let i = 0; availableUrls.length < limit; i++) {
            if (i === limit) break // some links are repetitive so it won't added into the array which cause the length to be lesser
            console.info(`index: ${i}`)
            const element = relativeLinks[i]

            const relativeUrl = $(element).attr('href')
            if (!relativeUrl) continue

            const absoluteUrl = new URL(relativeUrl, url).toString()
            if (!availableUrls.includes(absoluteUrl)) {
                availableUrls.push(absoluteUrl)
                console.info(`Found unique relative link: ${absoluteUrl}`)
            }
        }

        return availableUrls
    } catch (err) {
        throw new Error(`getAvailableURLs: ${err?.message}`)
    }
}

/**
 * Custom chain handler class
 */
export class CustomChainHandler extends BaseCallbackHandler {
    name = 'custom_chain_handler'
    isLLMStarted = false
    socketIO: Server
    socketIOClientId = ''
    skipK = 0 // Skip streaming for first K numbers of handleLLMStart
    returnSourceDocuments = false

    constructor(socketIO: Server, socketIOClientId: string, skipK?: number, returnSourceDocuments?: boolean) {
        super()
        this.socketIO = socketIO
        this.socketIOClientId = socketIOClientId
        this.skipK = skipK ?? this.skipK
        this.returnSourceDocuments = returnSourceDocuments ?? this.returnSourceDocuments
    }

    handleLLMStart() {
        if (this.skipK > 0) this.skipK -= 1
    }

    handleLLMNewToken(token: string) {
        if (this.skipK === 0) {
            if (!this.isLLMStarted) {
                this.isLLMStarted = true
                this.socketIO.to(this.socketIOClientId).emit('start', token)
            }
            this.socketIO.to(this.socketIOClientId).emit('token', token)
        }
    }

    handleLLMEnd() {
        this.socketIO.to(this.socketIOClientId).emit('end')
    }
<<<<<<< HEAD
}

export const returnJSONStr = (jsonStr: string): string => {
    let jsonStrArray = jsonStr.split(':')

    let wholeString = ''
    for (let i = 0; i < jsonStrArray.length; i++) {
        if (jsonStrArray[i].includes(',') && jsonStrArray[i + 1] !== undefined) {
            const splitValueAndTitle = jsonStrArray[i].split(',')
            const value = splitValueAndTitle[0]
            const newTitle = splitValueAndTitle[1]
            wholeString += handleEscapeDoubleQuote(value) + ',' + newTitle + ':'
        } else {
            wholeString += wholeString === '' ? jsonStrArray[i] + ':' : handleEscapeDoubleQuote(jsonStrArray[i])
        }
    }
    return wholeString
}

const handleEscapeDoubleQuote = (value: string): string => {
    let newValue = ''
    if (value.includes('"')) {
        const valueArray = value.split('"')
        for (let i = 0; i < valueArray.length; i++) {
            if ((i + 1) % 2 !== 0) {
                switch (valueArray[i]) {
                    case '':
                        newValue += '"'
                        break
                    case '}':
                        newValue += '"}'
                        break
                    default:
                        newValue += '\\"' + valueArray[i] + '\\"'
                }
            } else {
                newValue += valueArray[i]
            }
        }
    }
    return newValue === '' ? value : newValue
=======

    handleChainEnd(outputs: ChainValues): void | Promise<void> {
        if (this.returnSourceDocuments) {
            this.socketIO.to(this.socketIOClientId).emit('sourceDocuments', outputs?.sourceDocuments)
        }
    }
>>>>>>> b071790a
}<|MERGE_RESOLUTION|>--- conflicted
+++ resolved
@@ -236,7 +236,12 @@
     handleLLMEnd() {
         this.socketIO.to(this.socketIOClientId).emit('end')
     }
-<<<<<<< HEAD
+
+    handleChainEnd(outputs: ChainValues): void | Promise<void> {
+        if (this.returnSourceDocuments) {
+            this.socketIO.to(this.socketIOClientId).emit('sourceDocuments', outputs?.sourceDocuments)
+        }
+    }
 }
 
 export const returnJSONStr = (jsonStr: string): string => {
@@ -278,12 +283,4 @@
         }
     }
     return newValue === '' ? value : newValue
-=======
-
-    handleChainEnd(outputs: ChainValues): void | Promise<void> {
-        if (this.returnSourceDocuments) {
-            this.socketIO.to(this.socketIOClientId).emit('sourceDocuments', outputs?.sourceDocuments)
-        }
-    }
->>>>>>> b071790a
 }